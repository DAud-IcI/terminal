--- conflicted
+++ resolved
@@ -1,723 +1,688 @@
-// Copyright (c) Microsoft Corporation.
-// Licensed under the MIT license.
-
-#include "pch.h"
-#include "App.h"
-#include <winrt/Microsoft.UI.Xaml.XamlTypeInfo.h>
-
-#include "App.g.cpp"
-<<<<<<< HEAD
-#include "TerminalPage.h"
-#include "SettingsPage.h"
-=======
->>>>>>> 634687ba
-
-using namespace winrt::Windows::ApplicationModel::DataTransfer;
-using namespace winrt::Windows::UI::Xaml;
-using namespace winrt::Windows::UI::Core;
-using namespace winrt::Windows::System;
-using namespace winrt::Microsoft::Terminal;
-using namespace winrt::Microsoft::Terminal::Settings;
-using namespace winrt::Microsoft::Terminal::TerminalControl;
-using namespace ::TerminalApp;
-
-namespace winrt
-{
-    namespace MUX = Microsoft::UI::Xaml;
-    using IInspectable = Windows::Foundation::IInspectable;
-}
-
-// clang-format off
-// !!! IMPORTANT !!!
-// Make sure that these keys are in the same order as the
-// SettingsLoadWarnings/Errors enum is!
-static const std::array<std::wstring_view, 3> settingsLoadWarningsLabels {
-   L"MissingDefaultProfileText",
-   L"DuplicateProfileText",
-   L"UnknownColorSchemeText"
-};
-static const std::array<std::wstring_view, 2> settingsLoadErrorsLabels {
-    L"NoProfilesText",
-    L"AllProfilesHiddenText"
-};
-// clang-format on
-
-// Function Description:
-// - General-purpose helper for looking up a localized string for a
-//   warning/error. First will look for the given key in the provided map of
-//   keys->strings, where the values in the map are ResourceKeys. If it finds
-//   one, it will lookup the localized string from that ResourceKey.
-// - If it does not find a key, it'll return an empty string
-// Arguments:
-// - key: the value to use to look for a resource key in the given map
-// - map: A map of keys->Resource keys.
-// - loader: the ScopedResourceLoader to use to look up the localized string.
-// Return Value:
-// - the localized string for the given type, if it exists.
-template<std::size_t N>
-static winrt::hstring _GetMessageText(uint32_t index, std::array<std::wstring_view, N> keys, ScopedResourceLoader& loader)
-{
-    if (index < keys.size())
-    {
-        return loader.GetLocalizedString(keys.at(index));
-    }
-    return {};
-}
-
-// Function Description:
-// - Gets the text from our ResourceDictionary for the given
-//   SettingsLoadWarning. If there is no such text, we'll return nullptr.
-// - The warning should have an entry in settingsLoadWarningsLabels.
-// Arguments:
-// - warning: the SettingsLoadWarnings value to get the localized text for.
-// - loader: the ScopedResourceLoader to use to look up the localized string.
-// Return Value:
-// - localized text for the given warning
-static winrt::hstring _GetWarningText(::TerminalApp::SettingsLoadWarnings warning, ScopedResourceLoader& loader)
-{
-    return _GetMessageText(static_cast<uint32_t>(warning), settingsLoadWarningsLabels, loader);
-}
-
-// Function Description:
-// - Gets the text from our ResourceDictionary for the given
-//   SettingsLoadError. If there is no such text, we'll return nullptr.
-// - The warning should have an entry in settingsLoadErrorsLabels.
-// Arguments:
-// - error: the SettingsLoadErrors value to get the localized text for.
-// - loader: the ScopedResourceLoader to use to look up the localized string.
-// Return Value:
-// - localized text for the given error
-static winrt::hstring _GetErrorText(::TerminalApp::SettingsLoadErrors error, ScopedResourceLoader& loader)
-{
-    return _GetMessageText(static_cast<uint32_t>(error), settingsLoadErrorsLabels, loader);
-}
-
-// Function Description:
-// - Creates a Run of text to display an error message. The text is yellow or
-//   red for dark/light theme, respectively.
-// Arguments:
-// - text: The text of the error message.
-// - resources: The application's resource loader.
-// Return Value:
-// - The fully styled text run.
-static Documents::Run _BuildErrorRun(const winrt::hstring& text, const ResourceDictionary& resources)
-{
-    Documents::Run textRun;
-    textRun.Text(text);
-
-    // Color the text red (light theme) or yellow (dark theme) based on the system theme
-    winrt::IInspectable key = winrt::box_value(L"ErrorTextBrush");
-    if (resources.HasKey(key))
-    {
-        winrt::IInspectable g = resources.Lookup(key);
-        auto brush = g.try_as<winrt::Windows::UI::Xaml::Media::Brush>();
-        textRun.Foreground(brush);
-    }
-
-    return textRun;
-}
-
-namespace winrt::TerminalApp::implementation
-{
-    App::App() :
-        _dialogLock{},
-        _loadedInitialSettings{ false },
-        _settingsLoadedResult{ S_OK }
-    {
-        // For your own sanity, it's better to do setup outside the ctor.
-        // If you do any setup in the ctor that ends up throwing an exception,
-        // then it might look like App just failed to activate, which will
-        // cause you to chase down the rabbit hole of "why is App not
-        // registered?" when it definitely is.
-
-        // Initialize will become protected or be deleted when GH#1339 (workaround for MSFT:22116519) are fixed.
-        Initialize();
-
-        _resourceLoader = std::make_shared<ScopedResourceLoader>(L"TerminalApp/Resources");
-
-        // The TerminalPage has to be constructed during our construction, to
-        // make sure that there's a terminal page for callers of
-        // SetTitleBarContent
-        _root = winrt::make_self<TerminalPage>(_resourceLoader);
-    }
-
-    // Method Description:
-    // - Build the UI for the terminal app. Before this method is called, it
-    //   should not be assumed that the TerminalApp is usable. The Settings
-    //   should be loaded before this is called, either with LoadSettings or
-    //   GetLaunchDimensions (which will call LoadSettings)
-    // Arguments:
-    // - <none>
-    // Return Value:
-    // - <none>
-    void App::Create()
-    {
-        // Assert that we've already loaded our settings. We have to do
-        // this as a MTA, before the app is Create()'d
-        WINRT_ASSERT(_loadedInitialSettings);
-<<<<<<< HEAD
-        TraceLoggingRegister(g_hTerminalAppProvider);
-
-        /* !!! TODO
-           This is not the correct way to host a XAML page. This exists today because we valued
-           getting a .xaml over tearing out all of the terminal logic and splitting it across App
-           and Page.
-           The work to clarify the boundary between app global state and "terminal page" state
-           is tracked in GH#1878.
-        */
-        auto terminalPage = winrt::make_self<TerminalPage>();
-        _root = terminalPage.as<winrt::Windows::UI::Xaml::Controls::Control>();
-        _tabContent = terminalPage->TabContent();
-        _tabRow = terminalPage->TabRow();
-        _tabView = _tabRow.TabView();
-        _newTabButton = _tabRow.NewTabButton();
-
-        auto settingsPage = winrt::make_self<SettingsPage>();
-
-        if (_settings->GlobalSettings().GetShowTabsInTitlebar())
-        {
-            // Remove the TabView from the page. We'll hang on to it, we need to
-            // put it in the titlebar.
-            uint32_t index = 0;
-            if (terminalPage->Root().Children().IndexOf(_tabRow, index))
-            {
-                terminalPage->Root().Children().RemoveAt(index);
-            }
-=======
->>>>>>> 634687ba
-
-        _root->ShowDialog({ this, &App::_ShowDialog });
-
-        _root->SetSettings(_settings, false);
-        _root->Loaded({ this, &App::_OnLoaded });
-        _root->Create();
-
-        _ApplyTheme(_settings->GlobalSettings().GetRequestedTheme());
-
-        TraceLoggingWrite(
-            g_hTerminalAppProvider,
-            "AppCreated",
-            TraceLoggingDescription("Event emitted when the application is started"),
-            TraceLoggingBool(_settings->GlobalSettings().GetShowTabsInTitlebar(), "TabsInTitlebar"),
-            TraceLoggingKeyword(MICROSOFT_KEYWORD_MEASURES),
-            TelemetryPrivacyDataTag(PDT_ProductAndServicePerformance));
-    }
-
-    // Method Description:
-    // - Show a ContentDialog with buttons to take further action. Uses the
-    //   FrameworkElements provided as the title and content of this dialog, and
-    //   displays buttons (or a single button). Two buttons (primary and secondary)
-    //   will be displayed if this is an warning dialog for closing the termimal,
-    //   this allows the users to abondon the closing action. Otherwise, a single
-    //   close button will be displayed.
-    // - Only one dialog can be visible at a time. If another dialog is visible
-    //   when this is called, nothing happens.
-    // Arguments:
-    // sender: unused
-    // dialog: the dialog object that is going to show up
-    fire_and_forget App::_ShowDialog(const winrt::Windows::Foundation::IInspectable& sender, winrt::Windows::UI::Xaml::Controls::ContentDialog dialog)
-    {
-        // DON'T release this lock in a wil::scope_exit. The scope_exit will get
-        // called when we await, which is not what we want.
-        std::unique_lock lock{ _dialogLock, std::try_to_lock };
-        if (!lock)
-        {
-            // Another dialog is visible.
-            return;
-        }
-
-        // IMPORTANT: This is necessary as documented in the ContentDialog MSDN docs.
-        // Since we're hosting the dialog in a Xaml island, we need to connect it to the
-        // xaml tree somehow.
-        dialog.XamlRoot(_root->XamlRoot());
-
-        // IMPORTANT: Set the requested theme of the dialog, because the
-        // PopupRoot isn't directly in the Xaml tree of our root. So the dialog
-        // won't inherit our RequestedTheme automagically.
-        dialog.RequestedTheme(_settings->GlobalSettings().GetRequestedTheme());
-
-        // Display the dialog.
-        Controls::ContentDialogResult result = co_await dialog.ShowAsync(Controls::ContentDialogPlacement::Popup);
-
-        // After the dialog is dismissed, the dialog lock (held by `lock`) will
-        // be released so another can be shown
-    }
-
-    // Method Description:
-    // - Displays a dialog for errors found while loading or validating the
-    //   settings. Uses the resources under the provided  title and content keys
-    //   as the title and first content of the dialog, then also displays a
-    //   message for whatever exception was found while validating the settings.
-    // - Only one dialog can be visible at a time. If another dialog is visible
-    //   when this is called, nothing happens. See _ShowDialog for details
-    // Arguments:
-    // - titleKey: The key to use to lookup the title text from our resources.
-    // - contentKey: The key to use to lookup the content text from our resources.
-    void App::_ShowLoadErrorsDialog(const winrt::hstring& titleKey,
-                                    const winrt::hstring& contentKey,
-                                    HRESULT settingsLoadedResult)
-    {
-        auto title = _resourceLoader->GetLocalizedString(titleKey);
-        auto buttonText = _resourceLoader->GetLocalizedString(L"Ok");
-
-        Controls::TextBlock warningsTextBlock;
-        // Make sure you can copy-paste
-        warningsTextBlock.IsTextSelectionEnabled(true);
-        // Make sure the lines of text wrap
-        warningsTextBlock.TextWrapping(TextWrapping::Wrap);
-
-        winrt::Windows::UI::Xaml::Documents::Run errorRun;
-        const auto errorLabel = _resourceLoader->GetLocalizedString(contentKey);
-        errorRun.Text(errorLabel);
-        warningsTextBlock.Inlines().Append(errorRun);
-
-        if (FAILED(settingsLoadedResult))
-        {
-            if (!_settingsLoadExceptionText.empty())
-            {
-                warningsTextBlock.Inlines().Append(_BuildErrorRun(_settingsLoadExceptionText, Resources()));
-            }
-        }
-
-        // Add a note that we're using the default settings in this case.
-        winrt::Windows::UI::Xaml::Documents::Run usingDefaultsRun;
-        const auto usingDefaultsText = _resourceLoader->GetLocalizedString(L"UsingDefaultSettingsText");
-        usingDefaultsRun.Text(usingDefaultsText);
-        warningsTextBlock.Inlines().Append(usingDefaultsRun);
-
-        Controls::ContentDialog dialog;
-        dialog.Title(winrt::box_value(title));
-        dialog.Content(winrt::box_value(warningsTextBlock));
-        dialog.CloseButtonText(buttonText);
-
-        _ShowDialog(nullptr, dialog);
-    }
-
-    // Method Description:
-    // - Displays a dialog for warnings found while loading or validating the
-    //   settings. Displays messages for whatever warnings were found while
-    //   validating the settings.
-    // - Only one dialog can be visible at a time. If another dialog is visible
-    //   when this is called, nothing happens. See _ShowDialog for details
-    void App::_ShowLoadWarningsDialog()
-    {
-        auto title = _resourceLoader->GetLocalizedString(L"SettingsValidateErrorTitle");
-        auto buttonText = _resourceLoader->GetLocalizedString(L"Ok");
-
-        Controls::TextBlock warningsTextBlock;
-        // Make sure you can copy-paste
-        warningsTextBlock.IsTextSelectionEnabled(true);
-        // Make sure the lines of text wrap
-        warningsTextBlock.TextWrapping(TextWrapping::Wrap);
-
-        const auto& warnings = _settings->GetWarnings();
-        for (const auto& warning : warnings)
-        {
-            // Try looking up the warning message key for each warning.
-            const auto warningText = _GetWarningText(warning, *_resourceLoader);
-            if (!warningText.empty())
-            {
-                warningsTextBlock.Inlines().Append(_BuildErrorRun(warningText, Resources()));
-            }
-        }
-
-        Controls::ContentDialog dialog;
-        dialog.Title(winrt::box_value(title));
-        dialog.Content(winrt::box_value(warningsTextBlock));
-        dialog.CloseButtonText(buttonText);
-
-        _ShowDialog(nullptr, dialog);
-    }
-
-    // Method Description:
-    // - Triggered when the application is fiished loading. If we failed to load
-    //   the settings, then this will display the error dialog. This is done
-    //   here instead of when loading the settings, because we need our UI to be
-    //   visible to display the dialog, and when we're loading the settings,
-    //   the UI might not be visible yet.
-    // Arguments:
-    // - <unused>
-    void App::_OnLoaded(const IInspectable& /*sender*/,
-                        const RoutedEventArgs& /*eventArgs*/)
-    {
-        if (FAILED(_settingsLoadedResult))
-        {
-            const winrt::hstring titleKey = L"InitialJsonParseErrorTitle";
-            const winrt::hstring textKey = L"InitialJsonParseErrorText";
-            _ShowLoadErrorsDialog(titleKey, textKey, _settingsLoadedResult);
-        }
-        else if (_settingsLoadedResult == S_FALSE)
-        {
-            _ShowLoadWarningsDialog();
-        }
-    }
-
-    // Method Description:
-    // - Get the size in pixels of the client area we'll need to launch this
-    //   terminal app. This method will use the default profile's settings to do
-    //   this calculation, as well as the _system_ dpi scaling. See also
-    //   TermControl::GetProposedDimensions.
-    // Arguments:
-    // - <none>
-    // Return Value:
-    // - a point containing the requested dimensions in pixels.
-    winrt::Windows::Foundation::Point App::GetLaunchDimensions(uint32_t dpi)
-    {
-        if (!_loadedInitialSettings)
-        {
-            // Load settings if we haven't already
-            LoadSettings();
-        }
-
-        // Use the default profile to determine how big of a window we need.
-        TerminalSettings settings = _settings->MakeSettings(std::nullopt);
-
-        // TODO MSFT:21150597 - If the global setting "Always show tab bar" is
-        // set, then we'll need to add the height of the tab bar here.
-
-        return TermControl::GetProposedDimensions(settings, dpi);
-    }
-
-    // Method Description:
-    // - Get the launch mode in json settings file. Now there
-    //   two launch mode: default, maximized. Default means the window
-    //   will launch according to the launch dimensions provided. Maximized
-    //   means the window will launch as a maximized window
-    // Arguments:
-    // - <none>
-    // Return Value:
-    // - LaunchMode enum that indicates the launch mode
-    LaunchMode App::GetLaunchMode()
-    {
-        if (!_loadedInitialSettings)
-        {
-            // Load settings if we haven't already
-            LoadSettings();
-        }
-
-        return _settings->GlobalSettings().GetLaunchMode();
-    }
-
-    // Method Description:
-    // - Get the user defined initial position from Json settings file.
-    //   This position represents the top left corner of the Terminal window.
-    //   This setting is optional, if not provided, we will use the system
-    //   default size, which is provided in IslandWindow::MakeWindow.
-    // Arguments:
-    // - defaultInitialX: the system default x coordinate value
-    // - defaultInitialY: the system defualt y coordinate value
-    // Return Value:
-    // - a point containing the requested initial position in pixels.
-    winrt::Windows::Foundation::Point App::GetLaunchInitialPositions(int32_t defaultInitialX, int32_t defaultInitialY)
-    {
-        if (!_loadedInitialSettings)
-        {
-            // Load settings if we haven't already
-            LoadSettings();
-        }
-
-        winrt::Windows::Foundation::Point point((float)defaultInitialX, (float)defaultInitialY);
-
-        auto initialX = _settings->GlobalSettings().GetInitialX();
-        auto initialY = _settings->GlobalSettings().GetInitialY();
-        if (initialX.has_value())
-        {
-            point.X = gsl::narrow_cast<float>(initialX.value());
-        }
-        if (initialY.has_value())
-        {
-            point.Y = gsl::narrow_cast<float>(initialY.value());
-        }
-
-        return point;
-    }
-
-    bool App::GetShowTabsInTitlebar()
-    {
-        if (!_loadedInitialSettings)
-        {
-            // Load settings if we haven't already
-            LoadSettings();
-        }
-
-        return _settings->GlobalSettings().GetShowTabsInTitlebar();
-    }
-
-    // Method Description:
-    // - Attempt to load the settings. If we fail for any reason, returns an error.
-    // Return Value:
-    // - S_OK if we successfully parsed the settings, otherwise an appropriate HRESULT.
-    [[nodiscard]] HRESULT App::_TryLoadSettings() noexcept
-    {
-        HRESULT hr = E_FAIL;
-
-        try
-        {
-            auto newSettings = CascadiaSettings::LoadAll();
-            _settings = std::move(newSettings);
-            const auto& warnings = _settings->GetWarnings();
-            hr = warnings.size() == 0 ? S_OK : S_FALSE;
-        }
-        catch (const winrt::hresult_error& e)
-        {
-            hr = e.code();
-            _settingsLoadExceptionText = e.message();
-            LOG_HR(hr);
-        }
-        catch (const ::TerminalApp::SettingsException& ex)
-        {
-            hr = E_INVALIDARG;
-            _settingsLoadExceptionText = _GetErrorText(ex.Error(), *_resourceLoader);
-        }
-        catch (...)
-        {
-            hr = wil::ResultFromCaughtException();
-            LOG_HR(hr);
-        }
-        return hr;
-    }
-
-    // Method Description:
-    // - Initialized our settings. See CascadiaSettings for more details.
-    //      Additionally hooks up our callbacks for keybinding events to the
-    //      keybindings object.
-    // NOTE: This must be called from a MTA if we're running as a packaged
-    //      application. The Windows.Storage APIs require a MTA. If this isn't
-    //      happening during startup, it'll need to happen on a background thread.
-    void App::LoadSettings()
-    {
-        auto start = std::chrono::high_resolution_clock::now();
-
-        TraceLoggingWrite(
-            g_hTerminalAppProvider,
-            "SettingsLoadStarted",
-            TraceLoggingDescription("Event emitted before loading the settings"),
-            TraceLoggingKeyword(MICROSOFT_KEYWORD_MEASURES),
-            TelemetryPrivacyDataTag(PDT_ProductAndServicePerformance));
-
-        // Attempt to load the settings.
-        // If it fails,
-        //  - use Default settings,
-        //  - don't persist them (LoadAll won't save them in this case).
-        //  - _settingsLoadedResult will be set to an error, indicating that
-        //    we should display the loading error.
-        //    * We can't display the error now, because we might not have a
-        //      UI yet. We'll display the error in _OnLoaded.
-        _settingsLoadedResult = _TryLoadSettings();
-
-        if (FAILED(_settingsLoadedResult))
-        {
-            _settings = CascadiaSettings::LoadDefaults();
-        }
-
-        auto end = std::chrono::high_resolution_clock::now();
-        std::chrono::duration<double> delta = end - start;
-
-        TraceLoggingWrite(
-            g_hTerminalAppProvider,
-            "SettingsLoadComplete",
-            TraceLoggingDescription("Event emitted when loading the settings is finished"),
-            TraceLoggingFloat64(delta.count(), "Duration"),
-            TraceLoggingKeyword(MICROSOFT_KEYWORD_MEASURES),
-            TelemetryPrivacyDataTag(PDT_ProductAndServicePerformance));
-
-        _loadedInitialSettings = true;
-
-        // Register for directory change notification.
-        _RegisterSettingsChange();
-    }
-
-    // Method Description:
-    // - Registers for changes to the settings folder and upon a updated settings
-    //      profile calls _ReloadSettings().
-    // Arguments:
-    // - <none>
-    // Return Value:
-    // - <none>
-    void App::_RegisterSettingsChange()
-    {
-        // Get the containing folder.
-        std::filesystem::path settingsPath{ CascadiaSettings::GetSettingsPath() };
-        const auto folder = settingsPath.parent_path();
-
-        _reader.create(folder.c_str(),
-                       false,
-                       wil::FolderChangeEvents::All,
-                       [this, settingsPath](wil::FolderChangeEvent event, PCWSTR fileModified) {
-                           // We want file modifications, AND when files are renamed to be
-                           // profiles.json. This second case will oftentimes happen with text
-                           // editors, who will write a temp file, then rename it to be the
-                           // actual file you wrote. So listen for that too.
-                           if (!(event == wil::FolderChangeEvent::Modified ||
-                                 event == wil::FolderChangeEvent::RenameNewName))
-                           {
-                               return;
-                           }
-
-                           std::filesystem::path modifiedFilePath = fileModified;
-
-                           // Getting basename (filename.ext)
-                           const auto settingsBasename = settingsPath.filename();
-                           const auto modifiedBasename = modifiedFilePath.filename();
-
-                           if (settingsBasename == modifiedBasename)
-                           {
-                               this->_DispatchReloadSettings();
-                           }
-                       });
-    }
-
-    // Method Description:
-    // - Dispatches a settings reload with debounce.
-    //   Text editors implement Save in a bunch of different ways, so
-    //   this stops us from reloading too many times or too quickly.
-    fire_and_forget App::_DispatchReloadSettings()
-    {
-        static constexpr auto FileActivityQuiesceTime{ std::chrono::milliseconds(50) };
-        if (!_settingsReloadQueued.exchange(true))
-        {
-            co_await winrt::resume_after(FileActivityQuiesceTime);
-            _ReloadSettings();
-            _settingsReloadQueued.store(false);
-        }
-    }
-
-    // Method Description:
-    // - Reloads the settings from the profile.json.
-    void App::_ReloadSettings()
-    {
-        // Attempt to load our settings.
-        // If it fails,
-        //  - don't change the settings (and don't actually apply the new settings)
-        //  - don't persist them.
-        //  - display a loading error
-        _settingsLoadedResult = _TryLoadSettings();
-
-        if (FAILED(_settingsLoadedResult))
-        {
-            _root->Dispatcher().RunAsync(CoreDispatcherPriority::Normal, [this]() {
-                const winrt::hstring titleKey = L"ReloadJsonParseErrorTitle";
-                const winrt::hstring textKey = L"ReloadJsonParseErrorText";
-                _ShowLoadErrorsDialog(titleKey, textKey, _settingsLoadedResult);
-            });
-
-            return;
-        }
-        else if (_settingsLoadedResult == S_FALSE)
-        {
-            _root->Dispatcher().RunAsync(CoreDispatcherPriority::Normal, [this]() {
-                _ShowLoadWarningsDialog();
-            });
-        }
-
-        // Here, we successfully reloaded the settings, and created a new
-        // TerminalSettings object.
-
-        // Update the settings in TerminalPage
-        _root->SetSettings(_settings, true);
-
-        _root->Dispatcher().RunAsync(CoreDispatcherPriority::Normal, [this]() {
-            // Refresh the UI theme
-            _ApplyTheme(_settings->GlobalSettings().GetRequestedTheme());
-        });
-    }
-
-    // Method Description:
-    // - Update the current theme of the application. This will trigger our
-    //   RequestedThemeChanged event, to have our host change the theme of the
-    //   root of the application.
-    // Arguments:
-    // - newTheme: The ElementTheme to apply to our elements.
-    void App::_ApplyTheme(const Windows::UI::Xaml::ElementTheme& newTheme)
-    {
-        // Propagate the event to the host layer, so it can update its own UI
-        _requestedThemeChangedHandlers(*this, newTheme);
-    }
-
-    UIElement App::GetRoot() noexcept
-    {
-        return _root.as<winrt::Windows::UI::Xaml::Controls::Control>();
-    }
-
-    // Method Description:
-    // - Gets the title of the currently focused terminal control. If there
-    //   isn't a control selected for any reason, returns "Windows Terminal"
-    // Arguments:
-    // - <none>
-    // Return Value:
-    // - the title of the focused control if there is one, else "Windows Terminal"
-    hstring App::Title()
-    {
-        if (_root)
-        {
-            return _root->Title();
-        }
-        return { L"Windows Terminal" };
-    }
-
-    // Method Description:
-    // - Used to tell the app that the titlebar has been clicked. The App won't
-    //   actually recieve any clicks in the titlebar area, so this is a helper
-    //   to clue the app in that a click has happened. The App will use this as
-    //   a indicator that it needs to dismiss any open flyouts.
-    // Arguments:
-    // - <none>
-    // Return Value:
-    // - <none>
-    void App::TitlebarClicked()
-    {
-        if (_root)
-        {
-            _root->TitlebarClicked();
-        }
-    }
-
-    // Method Description:
-    // - Used to tell the app that the 'X' button has been clicked and
-    //   the user wants to close the app. We kick off the close warning
-    //   experience.
-    // Arguments:
-    // - <none>
-    // Return Value:
-    // - <none>
-    void App::WindowCloseButtonClicked()
-    {
-        if (_root)
-        {
-            _root->CloseWindow();
-        }
-    }
-
-    // Methods that proxy typed event handlers through TerminalPage
-    winrt::event_token App::SetTitleBarContent(Windows::Foundation::TypedEventHandler<winrt::Windows::Foundation::IInspectable, winrt::Windows::UI::Xaml::UIElement> const& handler)
-    {
-        return _root->SetTitleBarContent(handler);
-    }
-    void App::SetTitleBarContent(winrt::event_token const& token) noexcept
-    {
-        return _root->SetTitleBarContent(token);
-    }
-
-    winrt::event_token App::TitleChanged(Windows::Foundation::TypedEventHandler<winrt::Windows::Foundation::IInspectable, winrt::hstring> const& handler)
-    {
-        return _root->TitleChanged(handler);
-    }
-    void App::TitleChanged(winrt::event_token const& token) noexcept
-    {
-        return _root->TitleChanged(token);
-    }
-
-    winrt::event_token App::LastTabClosed(Windows::Foundation::TypedEventHandler<winrt::Windows::Foundation::IInspectable, winrt::TerminalApp::LastTabClosedEventArgs> const& handler)
-    {
-        return _root->LastTabClosed(handler);
-    }
-    void App::LastTabClosed(winrt::event_token const& token) noexcept
-    {
-        return _root->LastTabClosed(token);
-    }
-
-    // -------------------------------- WinRT Events ---------------------------------
-    // Winrt events need a method for adding a callback to the event and removing the callback.
-    // These macros will define them both for you.
-    DEFINE_EVENT_WITH_TYPED_EVENT_HANDLER(App, RequestedThemeChanged, _requestedThemeChangedHandlers, TerminalApp::App, winrt::Windows::UI::Xaml::ElementTheme);
-}
+// Copyright (c) Microsoft Corporation.
+// Licensed under the MIT license.
+
+#include "pch.h"
+#include "App.h"
+#include <winrt/Microsoft.UI.Xaml.XamlTypeInfo.h>
+
+#include "App.g.cpp"
+
+using namespace winrt::Windows::ApplicationModel::DataTransfer;
+using namespace winrt::Windows::UI::Xaml;
+using namespace winrt::Windows::UI::Core;
+using namespace winrt::Windows::System;
+using namespace winrt::Microsoft::Terminal;
+using namespace winrt::Microsoft::Terminal::Settings;
+using namespace winrt::Microsoft::Terminal::TerminalControl;
+using namespace ::TerminalApp;
+
+namespace winrt
+{
+    namespace MUX = Microsoft::UI::Xaml;
+    using IInspectable = Windows::Foundation::IInspectable;
+}
+
+// clang-format off
+// !!! IMPORTANT !!!
+// Make sure that these keys are in the same order as the
+// SettingsLoadWarnings/Errors enum is!
+static const std::array<std::wstring_view, 3> settingsLoadWarningsLabels {
+   L"MissingDefaultProfileText",
+   L"DuplicateProfileText",
+   L"UnknownColorSchemeText"
+};
+static const std::array<std::wstring_view, 2> settingsLoadErrorsLabels {
+    L"NoProfilesText",
+    L"AllProfilesHiddenText"
+};
+// clang-format on
+
+// Function Description:
+// - General-purpose helper for looking up a localized string for a
+//   warning/error. First will look for the given key in the provided map of
+//   keys->strings, where the values in the map are ResourceKeys. If it finds
+//   one, it will lookup the localized string from that ResourceKey.
+// - If it does not find a key, it'll return an empty string
+// Arguments:
+// - key: the value to use to look for a resource key in the given map
+// - map: A map of keys->Resource keys.
+// - loader: the ScopedResourceLoader to use to look up the localized string.
+// Return Value:
+// - the localized string for the given type, if it exists.
+template<std::size_t N>
+static winrt::hstring _GetMessageText(uint32_t index, std::array<std::wstring_view, N> keys, ScopedResourceLoader& loader)
+{
+    if (index < keys.size())
+    {
+        return loader.GetLocalizedString(keys.at(index));
+    }
+    return {};
+}
+
+// Function Description:
+// - Gets the text from our ResourceDictionary for the given
+//   SettingsLoadWarning. If there is no such text, we'll return nullptr.
+// - The warning should have an entry in settingsLoadWarningsLabels.
+// Arguments:
+// - warning: the SettingsLoadWarnings value to get the localized text for.
+// - loader: the ScopedResourceLoader to use to look up the localized string.
+// Return Value:
+// - localized text for the given warning
+static winrt::hstring _GetWarningText(::TerminalApp::SettingsLoadWarnings warning, ScopedResourceLoader& loader)
+{
+    return _GetMessageText(static_cast<uint32_t>(warning), settingsLoadWarningsLabels, loader);
+}
+
+// Function Description:
+// - Gets the text from our ResourceDictionary for the given
+//   SettingsLoadError. If there is no such text, we'll return nullptr.
+// - The warning should have an entry in settingsLoadErrorsLabels.
+// Arguments:
+// - error: the SettingsLoadErrors value to get the localized text for.
+// - loader: the ScopedResourceLoader to use to look up the localized string.
+// Return Value:
+// - localized text for the given error
+static winrt::hstring _GetErrorText(::TerminalApp::SettingsLoadErrors error, ScopedResourceLoader& loader)
+{
+    return _GetMessageText(static_cast<uint32_t>(error), settingsLoadErrorsLabels, loader);
+}
+
+// Function Description:
+// - Creates a Run of text to display an error message. The text is yellow or
+//   red for dark/light theme, respectively.
+// Arguments:
+// - text: The text of the error message.
+// - resources: The application's resource loader.
+// Return Value:
+// - The fully styled text run.
+static Documents::Run _BuildErrorRun(const winrt::hstring& text, const ResourceDictionary& resources)
+{
+    Documents::Run textRun;
+    textRun.Text(text);
+
+    // Color the text red (light theme) or yellow (dark theme) based on the system theme
+    winrt::IInspectable key = winrt::box_value(L"ErrorTextBrush");
+    if (resources.HasKey(key))
+    {
+        winrt::IInspectable g = resources.Lookup(key);
+        auto brush = g.try_as<winrt::Windows::UI::Xaml::Media::Brush>();
+        textRun.Foreground(brush);
+    }
+
+    return textRun;
+}
+
+namespace winrt::TerminalApp::implementation
+{
+    App::App() :
+        _dialogLock{},
+        _loadedInitialSettings{ false },
+        _settingsLoadedResult{ S_OK }
+    {
+        // For your own sanity, it's better to do setup outside the ctor.
+        // If you do any setup in the ctor that ends up throwing an exception,
+        // then it might look like App just failed to activate, which will
+        // cause you to chase down the rabbit hole of "why is App not
+        // registered?" when it definitely is.
+
+        // Initialize will become protected or be deleted when GH#1339 (workaround for MSFT:22116519) are fixed.
+        Initialize();
+
+        _resourceLoader = std::make_shared<ScopedResourceLoader>(L"TerminalApp/Resources");
+
+        // The TerminalPage has to be constructed during our construction, to
+        // make sure that there's a terminal page for callers of
+        // SetTitleBarContent
+        _root = winrt::make_self<TerminalPage>(_resourceLoader);
+    }
+
+    // Method Description:
+    // - Build the UI for the terminal app. Before this method is called, it
+    //   should not be assumed that the TerminalApp is usable. The Settings
+    //   should be loaded before this is called, either with LoadSettings or
+    //   GetLaunchDimensions (which will call LoadSettings)
+    // Arguments:
+    // - <none>
+    // Return Value:
+    // - <none>
+    void App::Create()
+    {
+        // Assert that we've already loaded our settings. We have to do
+        // this as a MTA, before the app is Create()'d
+        WINRT_ASSERT(_loadedInitialSettings);
+
+        _root->ShowDialog({ this, &App::_ShowDialog });
+
+        _root->SetSettings(_settings, false);
+        _root->Loaded({ this, &App::_OnLoaded });
+        _root->Create();
+
+        _ApplyTheme(_settings->GlobalSettings().GetRequestedTheme());
+
+        TraceLoggingWrite(
+            g_hTerminalAppProvider,
+            "AppCreated",
+            TraceLoggingDescription("Event emitted when the application is started"),
+            TraceLoggingBool(_settings->GlobalSettings().GetShowTabsInTitlebar(), "TabsInTitlebar"),
+            TraceLoggingKeyword(MICROSOFT_KEYWORD_MEASURES),
+            TelemetryPrivacyDataTag(PDT_ProductAndServicePerformance));
+    }
+
+    // Method Description:
+    // - Show a ContentDialog with buttons to take further action. Uses the
+    //   FrameworkElements provided as the title and content of this dialog, and
+    //   displays buttons (or a single button). Two buttons (primary and secondary)
+    //   will be displayed if this is an warning dialog for closing the termimal,
+    //   this allows the users to abondon the closing action. Otherwise, a single
+    //   close button will be displayed.
+    // - Only one dialog can be visible at a time. If another dialog is visible
+    //   when this is called, nothing happens.
+    // Arguments:
+    // sender: unused
+    // dialog: the dialog object that is going to show up
+    fire_and_forget App::_ShowDialog(const winrt::Windows::Foundation::IInspectable& sender, winrt::Windows::UI::Xaml::Controls::ContentDialog dialog)
+    {
+        // DON'T release this lock in a wil::scope_exit. The scope_exit will get
+        // called when we await, which is not what we want.
+        std::unique_lock lock{ _dialogLock, std::try_to_lock };
+        if (!lock)
+        {
+            // Another dialog is visible.
+            return;
+        }
+
+        // IMPORTANT: This is necessary as documented in the ContentDialog MSDN docs.
+        // Since we're hosting the dialog in a Xaml island, we need to connect it to the
+        // xaml tree somehow.
+        dialog.XamlRoot(_root->XamlRoot());
+
+        // IMPORTANT: Set the requested theme of the dialog, because the
+        // PopupRoot isn't directly in the Xaml tree of our root. So the dialog
+        // won't inherit our RequestedTheme automagically.
+        dialog.RequestedTheme(_settings->GlobalSettings().GetRequestedTheme());
+
+        // Display the dialog.
+        Controls::ContentDialogResult result = co_await dialog.ShowAsync(Controls::ContentDialogPlacement::Popup);
+
+        // After the dialog is dismissed, the dialog lock (held by `lock`) will
+        // be released so another can be shown
+    }
+
+    // Method Description:
+    // - Displays a dialog for errors found while loading or validating the
+    //   settings. Uses the resources under the provided  title and content keys
+    //   as the title and first content of the dialog, then also displays a
+    //   message for whatever exception was found while validating the settings.
+    // - Only one dialog can be visible at a time. If another dialog is visible
+    //   when this is called, nothing happens. See _ShowDialog for details
+    // Arguments:
+    // - titleKey: The key to use to lookup the title text from our resources.
+    // - contentKey: The key to use to lookup the content text from our resources.
+    void App::_ShowLoadErrorsDialog(const winrt::hstring& titleKey,
+                                    const winrt::hstring& contentKey,
+                                    HRESULT settingsLoadedResult)
+    {
+        auto title = _resourceLoader->GetLocalizedString(titleKey);
+        auto buttonText = _resourceLoader->GetLocalizedString(L"Ok");
+
+        Controls::TextBlock warningsTextBlock;
+        // Make sure you can copy-paste
+        warningsTextBlock.IsTextSelectionEnabled(true);
+        // Make sure the lines of text wrap
+        warningsTextBlock.TextWrapping(TextWrapping::Wrap);
+
+        winrt::Windows::UI::Xaml::Documents::Run errorRun;
+        const auto errorLabel = _resourceLoader->GetLocalizedString(contentKey);
+        errorRun.Text(errorLabel);
+        warningsTextBlock.Inlines().Append(errorRun);
+
+        if (FAILED(settingsLoadedResult))
+        {
+            if (!_settingsLoadExceptionText.empty())
+            {
+                warningsTextBlock.Inlines().Append(_BuildErrorRun(_settingsLoadExceptionText, Resources()));
+            }
+        }
+
+        // Add a note that we're using the default settings in this case.
+        winrt::Windows::UI::Xaml::Documents::Run usingDefaultsRun;
+        const auto usingDefaultsText = _resourceLoader->GetLocalizedString(L"UsingDefaultSettingsText");
+        usingDefaultsRun.Text(usingDefaultsText);
+        warningsTextBlock.Inlines().Append(usingDefaultsRun);
+
+        Controls::ContentDialog dialog;
+        dialog.Title(winrt::box_value(title));
+        dialog.Content(winrt::box_value(warningsTextBlock));
+        dialog.CloseButtonText(buttonText);
+
+        _ShowDialog(nullptr, dialog);
+    }
+
+    // Method Description:
+    // - Displays a dialog for warnings found while loading or validating the
+    //   settings. Displays messages for whatever warnings were found while
+    //   validating the settings.
+    // - Only one dialog can be visible at a time. If another dialog is visible
+    //   when this is called, nothing happens. See _ShowDialog for details
+    void App::_ShowLoadWarningsDialog()
+    {
+        auto title = _resourceLoader->GetLocalizedString(L"SettingsValidateErrorTitle");
+        auto buttonText = _resourceLoader->GetLocalizedString(L"Ok");
+
+        Controls::TextBlock warningsTextBlock;
+        // Make sure you can copy-paste
+        warningsTextBlock.IsTextSelectionEnabled(true);
+        // Make sure the lines of text wrap
+        warningsTextBlock.TextWrapping(TextWrapping::Wrap);
+
+        const auto& warnings = _settings->GetWarnings();
+        for (const auto& warning : warnings)
+        {
+            // Try looking up the warning message key for each warning.
+            const auto warningText = _GetWarningText(warning, *_resourceLoader);
+            if (!warningText.empty())
+            {
+                warningsTextBlock.Inlines().Append(_BuildErrorRun(warningText, Resources()));
+            }
+        }
+
+        Controls::ContentDialog dialog;
+        dialog.Title(winrt::box_value(title));
+        dialog.Content(winrt::box_value(warningsTextBlock));
+        dialog.CloseButtonText(buttonText);
+
+        _ShowDialog(nullptr, dialog);
+    }
+
+    // Method Description:
+    // - Triggered when the application is fiished loading. If we failed to load
+    //   the settings, then this will display the error dialog. This is done
+    //   here instead of when loading the settings, because we need our UI to be
+    //   visible to display the dialog, and when we're loading the settings,
+    //   the UI might not be visible yet.
+    // Arguments:
+    // - <unused>
+    void App::_OnLoaded(const IInspectable& /*sender*/,
+                        const RoutedEventArgs& /*eventArgs*/)
+    {
+        if (FAILED(_settingsLoadedResult))
+        {
+            const winrt::hstring titleKey = L"InitialJsonParseErrorTitle";
+            const winrt::hstring textKey = L"InitialJsonParseErrorText";
+            _ShowLoadErrorsDialog(titleKey, textKey, _settingsLoadedResult);
+        }
+        else if (_settingsLoadedResult == S_FALSE)
+        {
+            _ShowLoadWarningsDialog();
+        }
+    }
+
+    // Method Description:
+    // - Get the size in pixels of the client area we'll need to launch this
+    //   terminal app. This method will use the default profile's settings to do
+    //   this calculation, as well as the _system_ dpi scaling. See also
+    //   TermControl::GetProposedDimensions.
+    // Arguments:
+    // - <none>
+    // Return Value:
+    // - a point containing the requested dimensions in pixels.
+    winrt::Windows::Foundation::Point App::GetLaunchDimensions(uint32_t dpi)
+    {
+        if (!_loadedInitialSettings)
+        {
+            // Load settings if we haven't already
+            LoadSettings();
+        }
+
+        // Use the default profile to determine how big of a window we need.
+        TerminalSettings settings = _settings->MakeSettings(std::nullopt);
+
+        // TODO MSFT:21150597 - If the global setting "Always show tab bar" is
+        // set, then we'll need to add the height of the tab bar here.
+
+        return TermControl::GetProposedDimensions(settings, dpi);
+    }
+
+    // Method Description:
+    // - Get the launch mode in json settings file. Now there
+    //   two launch mode: default, maximized. Default means the window
+    //   will launch according to the launch dimensions provided. Maximized
+    //   means the window will launch as a maximized window
+    // Arguments:
+    // - <none>
+    // Return Value:
+    // - LaunchMode enum that indicates the launch mode
+    LaunchMode App::GetLaunchMode()
+    {
+        if (!_loadedInitialSettings)
+        {
+            // Load settings if we haven't already
+            LoadSettings();
+        }
+
+        return _settings->GlobalSettings().GetLaunchMode();
+    }
+
+    // Method Description:
+    // - Get the user defined initial position from Json settings file.
+    //   This position represents the top left corner of the Terminal window.
+    //   This setting is optional, if not provided, we will use the system
+    //   default size, which is provided in IslandWindow::MakeWindow.
+    // Arguments:
+    // - defaultInitialX: the system default x coordinate value
+    // - defaultInitialY: the system defualt y coordinate value
+    // Return Value:
+    // - a point containing the requested initial position in pixels.
+    winrt::Windows::Foundation::Point App::GetLaunchInitialPositions(int32_t defaultInitialX, int32_t defaultInitialY)
+    {
+        if (!_loadedInitialSettings)
+        {
+            // Load settings if we haven't already
+            LoadSettings();
+        }
+
+        winrt::Windows::Foundation::Point point((float)defaultInitialX, (float)defaultInitialY);
+
+        auto initialX = _settings->GlobalSettings().GetInitialX();
+        auto initialY = _settings->GlobalSettings().GetInitialY();
+        if (initialX.has_value())
+        {
+            point.X = gsl::narrow_cast<float>(initialX.value());
+        }
+        if (initialY.has_value())
+        {
+            point.Y = gsl::narrow_cast<float>(initialY.value());
+        }
+
+        return point;
+    }
+
+    bool App::GetShowTabsInTitlebar()
+    {
+        if (!_loadedInitialSettings)
+        {
+            // Load settings if we haven't already
+            LoadSettings();
+        }
+
+        return _settings->GlobalSettings().GetShowTabsInTitlebar();
+    }
+
+    // Method Description:
+    // - Attempt to load the settings. If we fail for any reason, returns an error.
+    // Return Value:
+    // - S_OK if we successfully parsed the settings, otherwise an appropriate HRESULT.
+    [[nodiscard]] HRESULT App::_TryLoadSettings() noexcept
+    {
+        HRESULT hr = E_FAIL;
+
+        try
+        {
+            auto newSettings = CascadiaSettings::LoadAll();
+            _settings = std::move(newSettings);
+            const auto& warnings = _settings->GetWarnings();
+            hr = warnings.size() == 0 ? S_OK : S_FALSE;
+        }
+        catch (const winrt::hresult_error& e)
+        {
+            hr = e.code();
+            _settingsLoadExceptionText = e.message();
+            LOG_HR(hr);
+        }
+        catch (const ::TerminalApp::SettingsException& ex)
+        {
+            hr = E_INVALIDARG;
+            _settingsLoadExceptionText = _GetErrorText(ex.Error(), *_resourceLoader);
+        }
+        catch (...)
+        {
+            hr = wil::ResultFromCaughtException();
+            LOG_HR(hr);
+        }
+        return hr;
+    }
+
+    // Method Description:
+    // - Initialized our settings. See CascadiaSettings for more details.
+    //      Additionally hooks up our callbacks for keybinding events to the
+    //      keybindings object.
+    // NOTE: This must be called from a MTA if we're running as a packaged
+    //      application. The Windows.Storage APIs require a MTA. If this isn't
+    //      happening during startup, it'll need to happen on a background thread.
+    void App::LoadSettings()
+    {
+        auto start = std::chrono::high_resolution_clock::now();
+
+        TraceLoggingWrite(
+            g_hTerminalAppProvider,
+            "SettingsLoadStarted",
+            TraceLoggingDescription("Event emitted before loading the settings"),
+            TraceLoggingKeyword(MICROSOFT_KEYWORD_MEASURES),
+            TelemetryPrivacyDataTag(PDT_ProductAndServicePerformance));
+
+        // Attempt to load the settings.
+        // If it fails,
+        //  - use Default settings,
+        //  - don't persist them (LoadAll won't save them in this case).
+        //  - _settingsLoadedResult will be set to an error, indicating that
+        //    we should display the loading error.
+        //    * We can't display the error now, because we might not have a
+        //      UI yet. We'll display the error in _OnLoaded.
+        _settingsLoadedResult = _TryLoadSettings();
+
+        if (FAILED(_settingsLoadedResult))
+        {
+            _settings = CascadiaSettings::LoadDefaults();
+        }
+
+        auto end = std::chrono::high_resolution_clock::now();
+        std::chrono::duration<double> delta = end - start;
+
+        TraceLoggingWrite(
+            g_hTerminalAppProvider,
+            "SettingsLoadComplete",
+            TraceLoggingDescription("Event emitted when loading the settings is finished"),
+            TraceLoggingFloat64(delta.count(), "Duration"),
+            TraceLoggingKeyword(MICROSOFT_KEYWORD_MEASURES),
+            TelemetryPrivacyDataTag(PDT_ProductAndServicePerformance));
+
+        _loadedInitialSettings = true;
+
+        // Register for directory change notification.
+        _RegisterSettingsChange();
+    }
+
+    // Method Description:
+    // - Registers for changes to the settings folder and upon a updated settings
+    //      profile calls _ReloadSettings().
+    // Arguments:
+    // - <none>
+    // Return Value:
+    // - <none>
+    void App::_RegisterSettingsChange()
+    {
+        // Get the containing folder.
+        std::filesystem::path settingsPath{ CascadiaSettings::GetSettingsPath() };
+        const auto folder = settingsPath.parent_path();
+
+        _reader.create(folder.c_str(),
+                       false,
+                       wil::FolderChangeEvents::All,
+                       [this, settingsPath](wil::FolderChangeEvent event, PCWSTR fileModified) {
+                           // We want file modifications, AND when files are renamed to be
+                           // profiles.json. This second case will oftentimes happen with text
+                           // editors, who will write a temp file, then rename it to be the
+                           // actual file you wrote. So listen for that too.
+                           if (!(event == wil::FolderChangeEvent::Modified ||
+                                 event == wil::FolderChangeEvent::RenameNewName))
+                           {
+                               return;
+                           }
+
+                           std::filesystem::path modifiedFilePath = fileModified;
+
+                           // Getting basename (filename.ext)
+                           const auto settingsBasename = settingsPath.filename();
+                           const auto modifiedBasename = modifiedFilePath.filename();
+
+                           if (settingsBasename == modifiedBasename)
+                           {
+                               this->_DispatchReloadSettings();
+                           }
+                       });
+    }
+
+    // Method Description:
+    // - Dispatches a settings reload with debounce.
+    //   Text editors implement Save in a bunch of different ways, so
+    //   this stops us from reloading too many times or too quickly.
+    fire_and_forget App::_DispatchReloadSettings()
+    {
+        static constexpr auto FileActivityQuiesceTime{ std::chrono::milliseconds(50) };
+        if (!_settingsReloadQueued.exchange(true))
+        {
+            co_await winrt::resume_after(FileActivityQuiesceTime);
+            _ReloadSettings();
+            _settingsReloadQueued.store(false);
+        }
+    }
+
+    // Method Description:
+    // - Reloads the settings from the profile.json.
+    void App::_ReloadSettings()
+    {
+        // Attempt to load our settings.
+        // If it fails,
+        //  - don't change the settings (and don't actually apply the new settings)
+        //  - don't persist them.
+        //  - display a loading error
+        _settingsLoadedResult = _TryLoadSettings();
+
+        if (FAILED(_settingsLoadedResult))
+        {
+            _root->Dispatcher().RunAsync(CoreDispatcherPriority::Normal, [this]() {
+                const winrt::hstring titleKey = L"ReloadJsonParseErrorTitle";
+                const winrt::hstring textKey = L"ReloadJsonParseErrorText";
+                _ShowLoadErrorsDialog(titleKey, textKey, _settingsLoadedResult);
+            });
+
+            return;
+        }
+        else if (_settingsLoadedResult == S_FALSE)
+        {
+            _root->Dispatcher().RunAsync(CoreDispatcherPriority::Normal, [this]() {
+                _ShowLoadWarningsDialog();
+            });
+        }
+
+        // Here, we successfully reloaded the settings, and created a new
+        // TerminalSettings object.
+
+        // Update the settings in TerminalPage
+        _root->SetSettings(_settings, true);
+
+        _root->Dispatcher().RunAsync(CoreDispatcherPriority::Normal, [this]() {
+            // Refresh the UI theme
+            _ApplyTheme(_settings->GlobalSettings().GetRequestedTheme());
+        });
+    }
+
+    // Method Description:
+    // - Update the current theme of the application. This will trigger our
+    //   RequestedThemeChanged event, to have our host change the theme of the
+    //   root of the application.
+    // Arguments:
+    // - newTheme: The ElementTheme to apply to our elements.
+    void App::_ApplyTheme(const Windows::UI::Xaml::ElementTheme& newTheme)
+    {
+        // Propagate the event to the host layer, so it can update its own UI
+        _requestedThemeChangedHandlers(*this, newTheme);
+    }
+
+    UIElement App::GetRoot() noexcept
+    {
+        return _root.as<winrt::Windows::UI::Xaml::Controls::Control>();
+    }
+
+    // Method Description:
+    // - Gets the title of the currently focused terminal control. If there
+    //   isn't a control selected for any reason, returns "Windows Terminal"
+    // Arguments:
+    // - <none>
+    // Return Value:
+    // - the title of the focused control if there is one, else "Windows Terminal"
+    hstring App::Title()
+    {
+        if (_root)
+        {
+            return _root->Title();
+        }
+        return { L"Windows Terminal" };
+    }
+
+    // Method Description:
+    // - Used to tell the app that the titlebar has been clicked. The App won't
+    //   actually recieve any clicks in the titlebar area, so this is a helper
+    //   to clue the app in that a click has happened. The App will use this as
+    //   a indicator that it needs to dismiss any open flyouts.
+    // Arguments:
+    // - <none>
+    // Return Value:
+    // - <none>
+    void App::TitlebarClicked()
+    {
+        if (_root)
+        {
+            _root->TitlebarClicked();
+        }
+    }
+
+    // Method Description:
+    // - Used to tell the app that the 'X' button has been clicked and
+    //   the user wants to close the app. We kick off the close warning
+    //   experience.
+    // Arguments:
+    // - <none>
+    // Return Value:
+    // - <none>
+    void App::WindowCloseButtonClicked()
+    {
+        if (_root)
+        {
+            _root->CloseWindow();
+        }
+    }
+
+    // Methods that proxy typed event handlers through TerminalPage
+    winrt::event_token App::SetTitleBarContent(Windows::Foundation::TypedEventHandler<winrt::Windows::Foundation::IInspectable, winrt::Windows::UI::Xaml::UIElement> const& handler)
+    {
+        return _root->SetTitleBarContent(handler);
+    }
+    void App::SetTitleBarContent(winrt::event_token const& token) noexcept
+    {
+        return _root->SetTitleBarContent(token);
+    }
+
+    winrt::event_token App::TitleChanged(Windows::Foundation::TypedEventHandler<winrt::Windows::Foundation::IInspectable, winrt::hstring> const& handler)
+    {
+        return _root->TitleChanged(handler);
+    }
+    void App::TitleChanged(winrt::event_token const& token) noexcept
+    {
+        return _root->TitleChanged(token);
+    }
+
+    winrt::event_token App::LastTabClosed(Windows::Foundation::TypedEventHandler<winrt::Windows::Foundation::IInspectable, winrt::TerminalApp::LastTabClosedEventArgs> const& handler)
+    {
+        return _root->LastTabClosed(handler);
+    }
+    void App::LastTabClosed(winrt::event_token const& token) noexcept
+    {
+        return _root->LastTabClosed(token);
+    }
+
+    // -------------------------------- WinRT Events ---------------------------------
+    // Winrt events need a method for adding a callback to the event and removing the callback.
+    // These macros will define them both for you.
+    DEFINE_EVENT_WITH_TYPED_EVENT_HANDLER(App, RequestedThemeChanged, _requestedThemeChangedHandlers, TerminalApp::App, winrt::Windows::UI::Xaml::ElementTheme);
+}