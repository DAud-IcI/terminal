#include "pch.h"
#include "ActionArgs.h"
#include "ActionAndArgs.h"
#include "ActionAndArgs.g.cpp"
#include <LibraryResources.h>

static constexpr std::string_view CopyTextKey{ "copy" };
static constexpr std::string_view PasteTextKey{ "paste" };
static constexpr std::string_view OpenNewTabDropdownKey{ "openNewTabDropdown" };
static constexpr std::string_view DuplicateTabKey{ "duplicateTab" };
static constexpr std::string_view NewTabKey{ "newTab" };
static constexpr std::string_view NewWindowKey{ "newWindow" };
static constexpr std::string_view CloseWindowKey{ "closeWindow" };
static constexpr std::string_view CloseTabKey{ "closeTab" };
static constexpr std::string_view ClosePaneKey{ "closePane" };
static constexpr std::string_view SwitchtoTabKey{ "switchToTab" };
static constexpr std::string_view NextTabKey{ "nextTab" };
static constexpr std::string_view PrevTabKey{ "prevTab" };
static constexpr std::string_view AdjustFontSizeKey{ "adjustFontSize" };
static constexpr std::string_view ResetFontSizeKey{ "resetFontSize" };
static constexpr std::string_view ScrollupKey{ "scrollUp" };
static constexpr std::string_view ScrolldownKey{ "scrollDown" };
static constexpr std::string_view ScrolluppageKey{ "scrollUpPage" };
static constexpr std::string_view ScrolldownpageKey{ "scrollDownPage" };
static constexpr std::string_view SwitchToTabKey{ "switchToTab" };
static constexpr std::string_view OpenSettingsKey{ "openSettings" }; // TODO GH#2557: Add args for OpenSettings
static constexpr std::string_view SplitPaneKey{ "splitPane" };
static constexpr std::string_view ResizePaneKey{ "resizePane" };
static constexpr std::string_view MoveFocusKey{ "moveFocus" };
static constexpr std::string_view FindKey{ "find" };
static constexpr std::string_view ToggleFullscreenKey{ "toggleFullscreen" };
<<<<<<< HEAD
static constexpr std::string_view ToggleCommandPaletteKey{ "toggleCommandPalette" };
static constexpr std::string_view ToggleTabSwitcherKey{ "toggleTabSwitcher" };
=======
static constexpr std::string_view SetTabColorKey{ "setTabColor" };
static constexpr std::string_view OpenTabColorPickerKey{ "openTabColorPicker" };
static constexpr std::string_view RenameTabKey{ "renameTab" };
static constexpr std::string_view ToggleCommandPaletteKey{ "commandPalette" };
>>>>>>> 76cb9654

static constexpr std::string_view ActionKey{ "action" };

// This key is reserved to remove a keybinding, instead of mapping it to an action.
static constexpr std::string_view UnboundKey{ "unbound" };

namespace winrt::TerminalApp::implementation
{
    // Specifically use a map here over an unordered_map. We want to be able to
    // iterate over these entries in-order when we're serializing the keybindings.
    // HERE BE DRAGONS:
    // These are string_views that are being used as keys. These string_views are
    // just pointers to other strings. This could be dangerous, if the map outlived
    // the actual strings being pointed to. However, since both these strings and
    // the map are all const for the lifetime of the app, we have nothing to worry
    // about here.
    const std::map<std::string_view, ShortcutAction, std::less<>> ActionAndArgs::ActionKeyNamesMap{
        { CopyTextKey, ShortcutAction::CopyText },
        { PasteTextKey, ShortcutAction::PasteText },
        { OpenNewTabDropdownKey, ShortcutAction::OpenNewTabDropdown },
        { DuplicateTabKey, ShortcutAction::DuplicateTab },
        { NewTabKey, ShortcutAction::NewTab },
        { NewWindowKey, ShortcutAction::NewWindow },
        { CloseWindowKey, ShortcutAction::CloseWindow },
        { CloseTabKey, ShortcutAction::CloseTab },
        { ClosePaneKey, ShortcutAction::ClosePane },
        { NextTabKey, ShortcutAction::NextTab },
        { PrevTabKey, ShortcutAction::PrevTab },
        { AdjustFontSizeKey, ShortcutAction::AdjustFontSize },
        { ResetFontSizeKey, ShortcutAction::ResetFontSize },
        { ScrollupKey, ShortcutAction::ScrollUp },
        { ScrolldownKey, ShortcutAction::ScrollDown },
        { ScrolluppageKey, ShortcutAction::ScrollUpPage },
        { ScrolldownpageKey, ShortcutAction::ScrollDownPage },
        { SwitchToTabKey, ShortcutAction::SwitchToTab },
        { ResizePaneKey, ShortcutAction::ResizePane },
        { MoveFocusKey, ShortcutAction::MoveFocus },
        { OpenSettingsKey, ShortcutAction::OpenSettings },
        { ToggleFullscreenKey, ShortcutAction::ToggleFullscreen },
        { SplitPaneKey, ShortcutAction::SplitPane },
        { SetTabColorKey, ShortcutAction::SetTabColor },
        { OpenTabColorPickerKey, ShortcutAction::OpenTabColorPicker },
        { UnboundKey, ShortcutAction::Invalid },
        { FindKey, ShortcutAction::Find },
        { RenameTabKey, ShortcutAction::RenameTab },
        { ToggleCommandPaletteKey, ShortcutAction::ToggleCommandPalette },
        { ToggleTabSwitcherKey, ShortcutAction::ToggleTabSwitcher },

    };

    using ParseResult = std::tuple<IActionArgs, std::vector<::TerminalApp::SettingsLoadWarnings>>;
    using ParseActionFunction = std::function<ParseResult(const Json::Value&)>;

    // This is a map of ShortcutAction->function<IActionArgs(Json::Value)>. It holds
    // a set of deserializer functions that can be used to deserialize a IActionArgs
    // from json. Each type of IActionArgs that can accept arbitrary args should be
    // placed into this map, with the corresponding deserializer function as the
    // value.
    static const std::map<ShortcutAction, ParseActionFunction, std::less<>> argParsers{
        { ShortcutAction::CopyText, winrt::TerminalApp::implementation::CopyTextArgs::FromJson },

        { ShortcutAction::NewTab, winrt::TerminalApp::implementation::NewTabArgs::FromJson },

        { ShortcutAction::SwitchToTab, winrt::TerminalApp::implementation::SwitchToTabArgs::FromJson },

        { ShortcutAction::ResizePane, winrt::TerminalApp::implementation::ResizePaneArgs::FromJson },

        { ShortcutAction::MoveFocus, winrt::TerminalApp::implementation::MoveFocusArgs::FromJson },

        { ShortcutAction::AdjustFontSize, winrt::TerminalApp::implementation::AdjustFontSizeArgs::FromJson },

        { ShortcutAction::SplitPane, winrt::TerminalApp::implementation::SplitPaneArgs::FromJson },

        { ShortcutAction::OpenSettings, winrt::TerminalApp::implementation::OpenSettingsArgs::FromJson },

<<<<<<< HEAD
        { ShortcutAction::ToggleTabSwitcher, winrt::TerminalApp::implementation::ToggleTabSwitcherArgs::FromJson },
=======
        { ShortcutAction::SetTabColor, winrt::TerminalApp::implementation::SetTabColorArgs::FromJson },

        { ShortcutAction::RenameTab, winrt::TerminalApp::implementation::RenameTabArgs::FromJson },
>>>>>>> 76cb9654

        { ShortcutAction::Invalid, nullptr },
    };

    // Function Description:
    // - Attempts to match a string to a ShortcutAction. If there's no match, then
    //   returns ShortcutAction::Invalid
    // Arguments:
    // - actionString: the string to match to a ShortcutAction
    // Return Value:
    // - The ShortcutAction corresponding to the given string, if a match exists.
    static ShortcutAction GetActionFromString(const std::string_view actionString)
    {
        // Try matching the command to one we have. If we can't find the
        // action name in our list of names, let's just unbind that key.
        const auto found = ActionAndArgs::ActionKeyNamesMap.find(actionString);
        return found != ActionAndArgs::ActionKeyNamesMap.end() ? found->second : ShortcutAction::Invalid;
    }

    // Method Description:
    // - Deserialize an ActionAndArgs from the provided json object or string `json`.
    //   * If json is a string, we'll attempt to treat it as an action name,
    //     without arguments.
    //   * If json is an object, we'll attempt to retrieve the action name from
    //     its "action" property, and we'll use that name to fine a deserializer
    //     to precess the rest of the arguments in the json object.
    // - If the action name is null or "unbound", or we don't understand the
    //   action name, or we failed to parse the arguments to this action, we'll
    //   return null. This should indicate to the caller that the action should
    //   be unbound.
    // - If there were any warnings while parsing arguments for the action,
    //   they'll be appended to the warnings parameter.
    // Arguments:
    // - json: The Json::Value to attempt to parse as an ActionAndArgs
    // - warnings: If there were any warnings during parsing, they'll be
    //   appended to this vector.
    // Return Value:
    // - a deserialized ActionAndArgs corresponding to the values in json, or
    //   null if we failed to deserialize an action.
    winrt::com_ptr<ActionAndArgs> ActionAndArgs::FromJson(const Json::Value& json,
                                                          std::vector<::TerminalApp::SettingsLoadWarnings>& warnings)
    {
        // Invalid is our placeholder that the action was not parsed.
        ShortcutAction action = ShortcutAction::Invalid;

        // Actions can be serialized in two styles:
        //   "action": "switchToTab0",
        //   "action": { "action": "switchToTab", "index": 0 },
        // NOTE: For keybindings, the "action" param is actually "command"

        // 1. In the first case, the json is a string, that's the
        //    action name. There are no provided args, so we'll pass
        //    Json::Value::null to the parse function.
        // 2. In the second case, the json is an object. We'll use the
        //    "action" in that object as the action name. We'll then pass
        //    the json object to the arg parser, for further parsing.

        auto argsVal = Json::Value::null;

        // Only try to parse the action if it's actually a string value.
        // `null` will not pass this check.
        if (json.isString())
        {
            auto commandString = json.asString();
            action = GetActionFromString(commandString);
        }
        else if (json.isObject())
        {
            const auto actionVal = json[JsonKey(ActionKey)];
            if (actionVal.isString())
            {
                auto actionString = actionVal.asString();
                action = GetActionFromString(actionString);
                argsVal = json;
            }
        }

        // Some keybindings can accept other arbitrary arguments. If it
        // does, we'll try to deserialize any "args" that were provided with
        // the binding.
        IActionArgs args{ nullptr };
        std::vector<::TerminalApp::SettingsLoadWarnings> parseWarnings;
        const auto deserializersIter = argParsers.find(action);
        if (deserializersIter != argParsers.end())
        {
            auto pfn = deserializersIter->second;
            if (pfn)
            {
                std::tie(args, parseWarnings) = pfn(argsVal);
            }
            warnings.insert(warnings.end(), parseWarnings.begin(), parseWarnings.end());

            // if an arg parser was registered, but failed, bail
            if (pfn && args == nullptr)
            {
                return nullptr;
            }
        }

        if (action != ShortcutAction::Invalid)
        {
            auto actionAndArgs = winrt::make_self<ActionAndArgs>();
            actionAndArgs->Action(action);
            actionAndArgs->Args(args);

            return actionAndArgs;
        }
        else
        {
            return nullptr;
        }
    }

    winrt::hstring ActionAndArgs::GenerateName() const
    {
        // Use a magic static to initialize this map, because we won't be able
        // to load the resources at _init_, only at runtime.
        static const auto GeneratedActionNames = []() {
            return std::unordered_map<ShortcutAction, winrt::hstring>{
                { ShortcutAction::CopyText, RS_(L"CopyTextCommandKey") },
                { ShortcutAction::PasteText, RS_(L"PasteTextCommandKey") },
                { ShortcutAction::OpenNewTabDropdown, RS_(L"OpenNewTabDropdownCommandKey") },
                { ShortcutAction::DuplicateTab, RS_(L"DuplicateTabCommandKey") },
                { ShortcutAction::NewTab, RS_(L"NewTabCommandKey") },
                { ShortcutAction::NewWindow, RS_(L"NewWindowCommandKey") },
                { ShortcutAction::CloseWindow, RS_(L"CloseWindowCommandKey") },
                { ShortcutAction::CloseTab, RS_(L"CloseTabCommandKey") },
                { ShortcutAction::ClosePane, RS_(L"ClosePaneCommandKey") },
                { ShortcutAction::NextTab, RS_(L"NextTabCommandKey") },
                { ShortcutAction::PrevTab, RS_(L"PrevTabCommandKey") },
                { ShortcutAction::AdjustFontSize, RS_(L"AdjustFontSizeCommandKey") },
                { ShortcutAction::ResetFontSize, RS_(L"ResetFontSizeCommandKey") },
                { ShortcutAction::ScrollUp, RS_(L"ScrollUpCommandKey") },
                { ShortcutAction::ScrollDown, RS_(L"ScrollDownCommandKey") },
                { ShortcutAction::ScrollUpPage, RS_(L"ScrollUpPageCommandKey") },
                { ShortcutAction::ScrollDownPage, RS_(L"ScrollDownPageCommandKey") },
                { ShortcutAction::SwitchToTab, RS_(L"SwitchToTabCommandKey") },
                { ShortcutAction::ResizePane, RS_(L"ResizePaneCommandKey") },
                { ShortcutAction::MoveFocus, RS_(L"MoveFocusCommandKey") },
                { ShortcutAction::OpenSettings, RS_(L"OpenSettingsCommandKey") },
                { ShortcutAction::ToggleFullscreen, RS_(L"ToggleFullscreenCommandKey") },
                { ShortcutAction::SplitPane, RS_(L"SplitPaneCommandKey") },
                { ShortcutAction::Invalid, L"" },
                { ShortcutAction::Find, RS_(L"FindCommandKey") },
                { ShortcutAction::SetTabColor, RS_(L"ResetTabColorCommandKey") },
                { ShortcutAction::OpenTabColorPicker, RS_(L"OpenTabColorPickerCommandKey") },
                { ShortcutAction::RenameTab, RS_(L"ResetTabNameCommandKey") },
                { ShortcutAction::ToggleCommandPalette, RS_(L"ToggleCommandPaletteCommandKey") },
                { ShortcutAction::ToggleTabSwitcher, RS_(L"ToggleTabSwitcherKey") },
            };
        }();

        if (_Args)
        {
            auto nameFromArgs = _Args.GenerateName();
            if (!nameFromArgs.empty())
            {
                return nameFromArgs;
            }
        }

        const auto found = GeneratedActionNames.find(_Action);
        return found != GeneratedActionNames.end() ? found->second : L"";
    }

}<|MERGE_RESOLUTION|>--- conflicted
+++ resolved
@@ -29,15 +29,11 @@
 static constexpr std::string_view MoveFocusKey{ "moveFocus" };
 static constexpr std::string_view FindKey{ "find" };
 static constexpr std::string_view ToggleFullscreenKey{ "toggleFullscreen" };
-<<<<<<< HEAD
-static constexpr std::string_view ToggleCommandPaletteKey{ "toggleCommandPalette" };
 static constexpr std::string_view ToggleTabSwitcherKey{ "toggleTabSwitcher" };
-=======
 static constexpr std::string_view SetTabColorKey{ "setTabColor" };
 static constexpr std::string_view OpenTabColorPickerKey{ "openTabColorPicker" };
 static constexpr std::string_view RenameTabKey{ "renameTab" };
 static constexpr std::string_view ToggleCommandPaletteKey{ "commandPalette" };
->>>>>>> 76cb9654
 
 static constexpr std::string_view ActionKey{ "action" };
 
@@ -113,13 +109,11 @@
 
         { ShortcutAction::OpenSettings, winrt::TerminalApp::implementation::OpenSettingsArgs::FromJson },
 
-<<<<<<< HEAD
         { ShortcutAction::ToggleTabSwitcher, winrt::TerminalApp::implementation::ToggleTabSwitcherArgs::FromJson },
-=======
+
         { ShortcutAction::SetTabColor, winrt::TerminalApp::implementation::SetTabColorArgs::FromJson },
 
         { ShortcutAction::RenameTab, winrt::TerminalApp::implementation::RenameTabArgs::FromJson },
->>>>>>> 76cb9654
 
         { ShortcutAction::Invalid, nullptr },
     };
