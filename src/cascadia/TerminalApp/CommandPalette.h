--- conflicted
+++ resolved
@@ -18,15 +18,11 @@
         void SetDispatch(const winrt::TerminalApp::ShortcutActionDispatch& dispatch);
         void SetKeyBindings(const winrt::Microsoft::Terminal::Settings::IKeyBindings& bindings);
 
-<<<<<<< HEAD
         // TabSwitcherMode Specific
         void ToggleTabSwitcher(const TerminalApp::AnchorKey& anchorKey);
         void OnTabsChanged(const Windows::Foundation::IInspectable& s, const Windows::Foundation::Collections::IVectorChangedEventArgs& e);
 
-        DECLARE_EVENT_WITH_TYPED_EVENT_HANDLER(Closed, _closeHandlers, TerminalApp::CommandPalette, winrt::Windows::UI::Xaml::RoutedEventArgs);
-=======
         TYPED_EVENT(Closed, TerminalApp::CommandPalette, winrt::Windows::UI::Xaml::RoutedEventArgs);
->>>>>>> 76cb9654
 
     private:
         friend struct CommandPaletteT<CommandPalette>; // for Xaml to bind events
