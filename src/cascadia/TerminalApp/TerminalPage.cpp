// Copyright (c) Microsoft Corporation.
// Licensed under the MIT license.

#include "pch.h"
#include "lib/pch.h"
#include "TerminalPage.h"
#include "ActionAndArgs.h"
#include "Utils.h"
#include "AppLogic.h"
#include "../../types/inc/utils.hpp"

#include <LibraryResources.h>

#include "TerminalPage.g.cpp"
#include <winrt/Windows.Storage.h>
#include <winrt/Microsoft.UI.Xaml.XamlTypeInfo.h>

#include "KeyChordSerialization.h"
#include "AzureCloudShellGenerator.h" // For AzureConnectionType
#include "TelnetGenerator.h" // For TelnetConnectionType
#include "TabRowControl.h"
#include "ColorHelper.h"
#include "DebugTapConnection.h"

using namespace winrt;
using namespace winrt::Windows::Foundation::Collections;
using namespace winrt::Windows::UI::Xaml;
using namespace winrt::Windows::UI::Xaml::Controls;
using namespace winrt::Windows::UI::Core;
using namespace winrt::Windows::System;
using namespace winrt::Windows::ApplicationModel::DataTransfer;
using namespace winrt::Windows::UI::Text;
using namespace winrt::Microsoft::Terminal;
using namespace winrt::Microsoft::Terminal::TerminalControl;
using namespace winrt::Microsoft::Terminal::TerminalConnection;
using namespace ::TerminalApp;
using namespace ::Microsoft::Console;

namespace winrt
{
    namespace MUX = Microsoft::UI::Xaml;
    namespace WUX = Windows::UI::Xaml;
    using IInspectable = Windows::Foundation::IInspectable;
}

namespace winrt::TerminalApp::implementation
{
    TerminalPage::TerminalPage() :
        _tabs{ winrt::single_threaded_observable_vector<TerminalApp::Tab>() },
        _startupActions{ winrt::single_threaded_vector<winrt::TerminalApp::ActionAndArgs>() }
    {
        InitializeComponent();
    }

    // Function Description:
    // - Recursively check our commands to see if there's a keybinding for
    //   exactly their action. If there is, label that command with the text
    //   corresponding to that key chord.
    // - Will recurse into nested commands as well.
    // Arguments:
    // - settings: The settings who's keybindings we should use to look up the key chords from
    // - commands: The list of commands to label.
    static void _recursiveUpdateCommandKeybindingLabels(std::shared_ptr<::TerminalApp::CascadiaSettings> settings,
                                                        IMapView<winrt::hstring, winrt::TerminalApp::Command> commands)
    {
        for (const auto& nameAndCmd : commands)
        {
            const auto& command = nameAndCmd.Value();
            // If there's a keybinding that's bound to exactly this command,
            // then get the string for that keychord and display it as a
            // part of the command in the UI. Each Command's KeyChordText is
            // unset by default, so we don't need to worry about clearing it
            // if there isn't a key associated with it.
            auto keyChord{ settings->GetKeybindings().GetKeyBindingForActionWithArgs(command.Action()) };

            if (keyChord)
            {
                command.KeyChordText(KeyChordSerialization::ToString(keyChord));
            }
            if (command.HasNestedCommands())
            {
                _recursiveUpdateCommandKeybindingLabels(settings, command.NestedCommands());
            }
        }
    }

    static void _recursiveUpdateCommandIcons(IMapView<winrt::hstring, winrt::TerminalApp::Command> commands)
    {
        for (const auto& nameAndCmd : commands)
        {
            const auto& command = nameAndCmd.Value();

            // !!! LOAD-BEARING !!! If this is never called, then Commands will
            // have a nullptr icon. If they do, a really weird crash can occur.
            // MAKE SURE this is called once after a settings load.
            command.RefreshIcon();

            if (command.HasNestedCommands())
            {
                _recursiveUpdateCommandIcons(command.NestedCommands());
            }
        }
    }

    winrt::fire_and_forget TerminalPage::SetSettings(std::shared_ptr<::TerminalApp::CascadiaSettings> settings,
                                                     bool needRefreshUI)
    {
        _settings = settings;
        if (needRefreshUI)
        {
            _RefreshUIForSettingsReload();
        }

        auto weakThis{ get_weak() };
        co_await winrt::resume_foreground(Dispatcher());
        if (auto page{ weakThis.get() })
        {
            _UpdateCommandsForPalette();
            CommandPalette().SetKeyBindings(_settings->GetKeybindings());
        }
    }

    void TerminalPage::Create()
    {
        // Hookup the key bindings
        _HookupKeyBindings(_settings->GetKeybindings());

        _tabContent = this->TabContent();
        _tabRow = this->TabRow();
        _tabView = _tabRow.TabView();
        _rearranging = false;

        // GH#2455 - Make sure to try/catch calls to Application::Current,
        // because that _won't_ be an instance of TerminalApp::App in the
        // LocalTests
        auto isElevated = false;
        try
        {
            // GH#3581 - There's a platform limitation that causes us to crash when we rearrange tabs.
            // Xaml tries to send a drag visual (to wit: a screenshot) to the drag hosting process,
            // but that process is running at a different IL than us.
            // For now, we're disabling elevated drag.
            isElevated = ::winrt::Windows::UI::Xaml::Application::Current().as<::winrt::TerminalApp::App>().Logic().IsElevated();
        }
        CATCH_LOG();

        _tabView.CanReorderTabs(!isElevated);
        _tabView.CanDragTabs(!isElevated);

        _tabView.TabDragStarting([weakThis{ get_weak() }](auto&& /*o*/, auto&& /*a*/) {
            if (auto page{ weakThis.get() })
            {
                page->_rearranging = true;
                page->_rearrangeFrom = std::nullopt;
                page->_rearrangeTo = std::nullopt;
            }
        });

        _tabView.TabDragCompleted([weakThis{ get_weak() }](auto&& /*o*/, auto&& /*a*/) {
            if (auto page{ weakThis.get() })
            {
                auto& from{ page->_rearrangeFrom };
                auto& to{ page->_rearrangeTo };

                if (from.has_value() && to.has_value() && to != from)
                {
                    auto& tabs{ page->_tabs };
                    auto tab = tabs.GetAt(from.value());
                    tabs.RemoveAt(from.value());
                    tabs.InsertAt(to.value(), tab);
                }

                page->_rearranging = false;
                from = std::nullopt;
                to = std::nullopt;
            }
        });

        auto tabRowImpl = winrt::get_self<implementation::TabRowControl>(_tabRow);
        _newTabButton = tabRowImpl->NewTabButton();

        if (_settings->GlobalSettings().ShowTabsInTitlebar())
        {
            // Remove the TabView from the page. We'll hang on to it, we need to
            // put it in the titlebar.
            uint32_t index = 0;
            if (this->Root().Children().IndexOf(_tabRow, index))
            {
                this->Root().Children().RemoveAt(index);
            }

            // Inform the host that our titlebar content has changed.
            _setTitleBarContentHandlers(*this, _tabRow);
        }

        // Hookup our event handlers to the ShortcutActionDispatch
        _RegisterActionCallbacks();

        //Event Bindings (Early)
        _newTabButton.Click([weakThis{ get_weak() }](auto&&, auto&&) {
            if (auto page{ weakThis.get() })
            {
                // if alt is pressed, open a pane
                const CoreWindow window = CoreWindow::GetForCurrentThread();
                const auto rAltState = window.GetKeyState(VirtualKey::RightMenu);
                const auto lAltState = window.GetKeyState(VirtualKey::LeftMenu);
                const bool altPressed = WI_IsFlagSet(lAltState, CoreVirtualKeyStates::Down) ||
                                        WI_IsFlagSet(rAltState, CoreVirtualKeyStates::Down);

                // Check for DebugTap
                bool debugTap = page->_settings->GlobalSettings().DebugFeaturesEnabled() &&
                                WI_IsFlagSet(lAltState, CoreVirtualKeyStates::Down) &&
                                WI_IsFlagSet(rAltState, CoreVirtualKeyStates::Down);

                if (altPressed && !debugTap)
                {
                    page->_SplitPane(TerminalApp::SplitState::Automatic,
                                     TerminalApp::SplitType::Manual,
                                     nullptr);
                }
                else
                {
                    page->_OpenNewTab(nullptr);
                }
            }
        });
        _tabView.SelectionChanged({ this, &TerminalPage::_OnTabSelectionChanged });
        _tabView.TabCloseRequested({ this, &TerminalPage::_OnTabCloseRequested });
        _tabView.TabItemsChanged({ this, &TerminalPage::_OnTabItemsChanged });

        _CreateNewTabFlyout();

        _UpdateTabWidthMode();

        _tabContent.SizeChanged({ this, &TerminalPage::_OnContentSizeChanged });

        CommandPalette().SetDispatch(*_actionDispatch);
        // When the visibility of the command palette changes to "collapsed",
        // the palette has been closed. Toss focus back to the currently active
        // control.
        CommandPalette().RegisterPropertyChangedCallback(UIElement::VisibilityProperty(), [this](auto&&, auto&&) {
            if (CommandPalette().Visibility() == Visibility::Collapsed)
            {
                _CommandPaletteClosed(nullptr, nullptr);
            }
        });

        _tabs.VectorChanged([weakThis{ get_weak() }](auto&& s, auto&& e) {
            if (auto page{ weakThis.get() })
            {
                page->CommandPalette().OnTabsChanged(s, e);
            }
        });

        // Once the page is actually laid out on the screen, trigger all our
        // startup actions. Things like Panes need to know at least how big the
        // window will be, so they can subdivide that space.
        //
        // _OnFirstLayout will remove this handler so it doesn't get called more than once.
        _layoutUpdatedRevoker = _tabContent.LayoutUpdated(winrt::auto_revoke, { this, &TerminalPage::_OnFirstLayout });
    }

    // Method Description:
    // - This method is called once on startup, on the first LayoutUpdated event.
    //   We'll use this event to know that we have an ActualWidth and
    //   ActualHeight, so we can now attempt to process our list of startup
    //   actions.
    // - We'll remove this event handler when the event is first handled.
    // - If there are no startup actions, we'll open a single tab with the
    //   default profile.
    // Arguments:
    // - <unused>
    // Return Value:
    // - <none>
    void TerminalPage::_OnFirstLayout(const IInspectable& /*sender*/, const IInspectable& /*eventArgs*/)
    {
        // Only let this succeed once.
        _layoutUpdatedRevoker.revoke();

        // This event fires every time the layout changes, but it is always the
        // last one to fire in any layout change chain. That gives us great
        // flexibility in finding the right point at which to initialize our
        // renderer (and our terminal). Any earlier than the last layout update
        // and we may not know the terminal's starting size.
        if (_startupState == StartupState::NotInitialized)
        {
            _startupState = StartupState::InStartup;
            if (_startupConnection)
            {
                _OpenNewTab(nullptr, _startupConnection);

                _CompleteInitialization();
            }
            else
            {
                if (_startupActions.Size() == 0)
                {
                    _OpenNewTab(nullptr);

                    _CompleteInitialization();
                }
                else
                {
                    _ProcessStartupActions(_startupActions, true);
                }
            }
        }
    }

    // Method Description:
    // - Process all the startup actions in the provided list of startup
    //   actions. We'll do this all at once here.
    // Arguments:
    // - actions: a winrt vector of actions to process. Note that this must NOT
    //   be an IVector&, because we need the collection to be accessible on the
    //   other side of the co_await.
    // - initial: if true, we're parsing these args during startup, and we
    //   should fire an Initialized event.
    // Return Value:
    // - <none>
    winrt::fire_and_forget TerminalPage::_ProcessStartupActions(Windows::Foundation::Collections::IVector<winrt::TerminalApp::ActionAndArgs> actions,
                                                                const bool initial)
    {
        // If there are no actions left, do nothing.
        if (actions.Size() == 0)
        {
            return;
        }
        auto weakThis{ get_weak() };

        // Handle it on a subsequent pass of the UI thread.
        co_await winrt::resume_foreground(Dispatcher(), CoreDispatcherPriority::Normal);
        if (auto page{ weakThis.get() })
        {
            for (const auto& action : actions)
            {
                if (auto page{ weakThis.get() })
                {
                    _actionDispatch->DoAction(action);
                }
                else
                {
                    return;
                }
            }
        }
        if (initial)
        {
            _CompleteInitialization();
        }
    }

    // Method Description:
    // - Perform and steps that need to be done once our initial state is all
    //   set up. This includes entering fullscreen mode and firing our
    //   Initialized event.
    // Arguments:
    // - <none>
    // Return Value:
    // - <none>
    void TerminalPage::_CompleteInitialization()
    {
        _startupState = StartupState::Initialized;
        _InitializedHandlers(*this, nullptr);
    }

    // Method Description:
    // - Show a dialog with "About" information. Displays the app's Display
    //   Name, version, getting started link, documentation link, release
    //   Notes link, and privacy policy link.
    void TerminalPage::_ShowAboutDialog()
    {
        if (auto presenter{ _dialogPresenter.get() })
        {
            presenter.ShowDialog(FindName(L"AboutDialog").try_as<WUX::Controls::ContentDialog>());
        }
    }

    winrt::hstring TerminalPage::ApplicationDisplayName()
    {
        if (const auto appLogic{ implementation::AppLogic::Current() })
        {
            return appLogic->ApplicationDisplayName();
        }

        return RS_(L"ApplicationDisplayNameUnpackaged");
    }

    winrt::hstring TerminalPage::ApplicationVersion()
    {
        if (const auto appLogic{ implementation::AppLogic::Current() })
        {
            return appLogic->ApplicationVersion();
        }

        return RS_(L"ApplicationVersionUnknown");
    }

    void TerminalPage::_ThirdPartyNoticesOnClick(const IInspectable& /*sender*/, const Windows::UI::Xaml::RoutedEventArgs& /*eventArgs*/)
    {
        std::filesystem::path currentPath{ wil::GetModuleFileNameW<std::wstring>(nullptr) };
        currentPath.replace_filename(L"NOTICE.html");
        ShellExecute(nullptr, nullptr, currentPath.c_str(), nullptr, nullptr, SW_SHOW);
    }

    // Method Description:
    // - Displays a dialog for warnings found while closing the terminal app using
    //   key binding with multiple tabs opened. Display messages to warn user
    //   that more than 1 tab is opened, and once the user clicks the OK button, remove
    //   all the tabs and shut down and app. If cancel is clicked, the dialog will close
    // - Only one dialog can be visible at a time. If another dialog is visible
    //   when this is called, nothing happens. See _ShowDialog for details
    void TerminalPage::_ShowCloseWarningDialog()
    {
        if (auto presenter{ _dialogPresenter.get() })
        {
            presenter.ShowDialog(FindName(L"CloseAllDialog").try_as<WUX::Controls::ContentDialog>());
        }
    }

    // Method Description:
    // - Displays a dialog to warn the user about the fact that the text that
    //   they are trying to paste contains the "new line" character which can
    //   have the effect of starting commands without the user's knowledge if
    //   it is pasted on a shell where the "new line" character marks the end
    //   of a command.
    // - Only one dialog can be visible at a time. If another dialog is visible
    //   when this is called, nothing happens. See _ShowDialog for details
    winrt::Windows::Foundation::IAsyncOperation<ContentDialogResult> TerminalPage::_ShowMultiLinePasteWarningDialog()
    {
        if (auto presenter{ _dialogPresenter.get() })
        {
            co_return co_await presenter.ShowDialog(FindName(L"MultiLinePasteDialog").try_as<WUX::Controls::ContentDialog>());
        }
        co_return ContentDialogResult::None;
    }

    // Method Description:
    // - Displays a dialog to warn the user about the fact that the text that
    //   they are trying to paste is very long, in case they did not mean to
    //   paste it but pressed the paste shortcut by accident.
    // - Only one dialog can be visible at a time. If another dialog is visible
    //   when this is called, nothing happens. See _ShowDialog for details
    winrt::Windows::Foundation::IAsyncOperation<ContentDialogResult> TerminalPage::_ShowLargePasteWarningDialog()
    {
        if (auto presenter{ _dialogPresenter.get() })
        {
            co_return co_await presenter.ShowDialog(FindName(L"LargePasteDialog").try_as<WUX::Controls::ContentDialog>());
        }
        co_return ContentDialogResult::None;
    }

    // Method Description:
    // - Builds the flyout (dropdown) attached to the new tab button, and
    //   attaches it to the button. Populates the flyout with one entry per
    //   Profile, displaying the profile's name. Clicking each flyout item will
    //   open a new tab with that profile.
    //   Below the profiles are the static menu items: settings, feedback
    void TerminalPage::_CreateNewTabFlyout()
    {
        auto newTabFlyout = WUX::Controls::MenuFlyout{};
        auto keyBindings = _settings->GetKeybindings();

        const GUID defaultProfileGuid = _settings->GlobalSettings().DefaultProfile();
        // the number of profiles should not change in the loop for this to work
        auto const profileCount = gsl::narrow_cast<int>(_settings->GetProfiles().size());
        for (int profileIndex = 0; profileIndex < profileCount; profileIndex++)
        {
            const auto& profile = _settings->GetProfiles()[profileIndex];
            auto profileMenuItem = WUX::Controls::MenuFlyoutItem{};

            // Add the keyboard shortcuts based on the number of profiles defined
            // Look for a keychord that is bound to the equivalent
            // NewTab(ProfileIndex=N) action
            auto actionAndArgs = winrt::make_self<winrt::TerminalApp::implementation::ActionAndArgs>();
            actionAndArgs->Action(ShortcutAction::NewTab);
            auto newTabArgs = winrt::make_self<winrt::TerminalApp::implementation::NewTabArgs>();
            auto newTerminalArgs = winrt::make_self<winrt::TerminalApp::implementation::NewTerminalArgs>();
            newTerminalArgs->ProfileIndex(profileIndex);
            newTabArgs->TerminalArgs(*newTerminalArgs);
            actionAndArgs->Args(*newTabArgs);
            auto profileKeyChord{ keyBindings.GetKeyBindingForActionWithArgs(*actionAndArgs) };

            // make sure we find one to display
            if (profileKeyChord)
            {
                _SetAcceleratorForMenuItem(profileMenuItem, profileKeyChord);
            }

            auto profileName = profile.GetName();
            winrt::hstring hName{ profileName };
            profileMenuItem.Text(hName);

            // If there's an icon set for this profile, set it as the icon for
            // this flyout item.
            if (profile.HasIcon())
            {
                auto iconSource = GetColoredIcon<WUX::Controls::IconSource>(profile.GetExpandedIconPath());

                WUX::Controls::IconSourceElement iconElement;
                iconElement.IconSource(iconSource);
                profileMenuItem.Icon(iconElement);
                Automation::AutomationProperties::SetAccessibilityView(iconElement, Automation::Peers::AccessibilityView::Raw);
            }

            if (profile.GetGuid() == defaultProfileGuid)
            {
                // Contrast the default profile with others in font weight.
                profileMenuItem.FontWeight(FontWeights::Bold());
            }

            profileMenuItem.Click([profileIndex, weakThis{ get_weak() }](auto&&, auto&&) {
                if (auto page{ weakThis.get() })
                {
                    auto newTerminalArgs = winrt::make_self<winrt::TerminalApp::implementation::NewTerminalArgs>();
                    newTerminalArgs->ProfileIndex(profileIndex);

                    // if alt is pressed, open a pane
                    const CoreWindow window = CoreWindow::GetForCurrentThread();
                    const auto rAltState = window.GetKeyState(VirtualKey::RightMenu);
                    const auto lAltState = window.GetKeyState(VirtualKey::LeftMenu);
                    const bool altPressed = WI_IsFlagSet(lAltState, CoreVirtualKeyStates::Down) ||
                                            WI_IsFlagSet(rAltState, CoreVirtualKeyStates::Down);

                    // Check for DebugTap
                    bool debugTap = page->_settings->GlobalSettings().DebugFeaturesEnabled() &&
                                    WI_IsFlagSet(lAltState, CoreVirtualKeyStates::Down) &&
                                    WI_IsFlagSet(rAltState, CoreVirtualKeyStates::Down);

                    if (altPressed && !debugTap)
                    {
                        page->_SplitPane(TerminalApp::SplitState::Automatic,
                                         TerminalApp::SplitType::Manual,
                                         *newTerminalArgs);
                    }
                    else
                    {
                        page->_OpenNewTab(*newTerminalArgs);
                    }
                }
            });
            newTabFlyout.Items().Append(profileMenuItem);
        }

        // add menu separator
        auto separatorItem = WUX::Controls::MenuFlyoutSeparator{};
        newTabFlyout.Items().Append(separatorItem);

        // add static items
        {
            // GH#2455 - Make sure to try/catch calls to Application::Current,
            // because that _won't_ be an instance of TerminalApp::App in the
            // LocalTests
            auto isUwp = false;
            try
            {
                isUwp = ::winrt::Windows::UI::Xaml::Application::Current().as<::winrt::TerminalApp::App>().Logic().IsUwp();
            }
            CATCH_LOG();

            if (!isUwp)
            {
                // Create the settings button.
                auto settingsItem = WUX::Controls::MenuFlyoutItem{};
                settingsItem.Text(RS_(L"SettingsMenuItem"));

                WUX::Controls::SymbolIcon ico{};
                ico.Symbol(WUX::Controls::Symbol::Setting);
                settingsItem.Icon(ico);

                settingsItem.Click({ this, &TerminalPage::_SettingsButtonOnClick });
                newTabFlyout.Items().Append(settingsItem);

                auto settingsKeyChord = keyBindings.GetKeyBindingForAction(ShortcutAction::OpenSettings);
                if (settingsKeyChord)
                {
                    _SetAcceleratorForMenuItem(settingsItem, settingsKeyChord);
                }

                // Create the feedback button.
                auto feedbackFlyout = WUX::Controls::MenuFlyoutItem{};
                feedbackFlyout.Text(RS_(L"FeedbackMenuItem"));

                WUX::Controls::FontIcon feedbackIcon{};
                feedbackIcon.Glyph(L"\xE939");
                feedbackIcon.FontFamily(Media::FontFamily{ L"Segoe MDL2 Assets" });
                feedbackFlyout.Icon(feedbackIcon);

                feedbackFlyout.Click({ this, &TerminalPage::_FeedbackButtonOnClick });
                newTabFlyout.Items().Append(feedbackFlyout);
            }

            // Create the about button.
            auto aboutFlyout = WUX::Controls::MenuFlyoutItem{};
            aboutFlyout.Text(RS_(L"AboutMenuItem"));

            WUX::Controls::SymbolIcon aboutIcon{};
            aboutIcon.Symbol(WUX::Controls::Symbol::Help);
            aboutFlyout.Icon(aboutIcon);

            aboutFlyout.Click({ this, &TerminalPage::_AboutButtonOnClick });
            newTabFlyout.Items().Append(aboutFlyout);
        }

        _newTabButton.Flyout(newTabFlyout);
    }

    // Function Description:
    // Called when the openNewTabDropdown keybinding is used.
    // Adds the flyout show option to left-align the dropdown with the split button.
    // Shows the dropdown flyout.
    void TerminalPage::_OpenNewTabDropdown()
    {
        WUX::Controls::Primitives::FlyoutShowOptions options{};
        options.Placement(WUX::Controls::Primitives::FlyoutPlacementMode::BottomEdgeAlignedLeft);
        _newTabButton.Flyout().ShowAt(_newTabButton, options);
    }

    // Method Description:
    // - Open a new tab. This will create the TerminalControl hosting the
    //   terminal, and add a new Tab to our list of tabs. The method can
    //   optionally be provided a NewTerminalArgs, which will be used to create
    //   a tab using the values in that object.
    // Arguments:
    // - newTerminalArgs: An object that may contain a blob of parameters to
    //   control which profile is created and with possible other
    //   configurations. See CascadiaSettings::BuildSettings for more details.
    void TerminalPage::_OpenNewTab(const winrt::TerminalApp::NewTerminalArgs& newTerminalArgs, winrt::Microsoft::Terminal::TerminalConnection::ITerminalConnection existingConnection)
    try
    {
        const auto [profileGuid, settings] = _settings->BuildSettings(newTerminalArgs);

        _CreateNewTabFromSettings(profileGuid, settings, existingConnection);

        const uint32_t tabCount = _tabs.Size();
        const bool usedManualProfile = (newTerminalArgs != nullptr) &&
                                       (newTerminalArgs.ProfileIndex() != nullptr ||
                                        newTerminalArgs.Profile().empty());

        // Lookup the name of the color scheme used by this profile.
        const auto scheme = _settings->GetColorSchemeForProfile(profileGuid);
        // If they explicitly specified `null` as the scheme (indicating _no_ scheme), log
        // that as the empty string.
        const auto schemeName = scheme ? scheme.Name() : L"\0";

        TraceLoggingWrite(
            g_hTerminalAppProvider, // handle to TerminalApp tracelogging provider
            "TabInformation",
            TraceLoggingDescription("Event emitted upon new tab creation in TerminalApp"),
            TraceLoggingUInt32(1u, "EventVer", "Version of this event"),
            TraceLoggingUInt32(tabCount, "TabCount", "Count of tabs currently opened in TerminalApp"),
            TraceLoggingBool(usedManualProfile, "ProfileSpecified", "Whether the new tab specified a profile explicitly"),
            TraceLoggingGuid(profileGuid, "ProfileGuid", "The GUID of the profile spawned in the new tab"),
            TraceLoggingBool(settings.UseAcrylic(), "UseAcrylic", "The acrylic preference from the settings"),
            TraceLoggingFloat64(settings.TintOpacity(), "TintOpacity", "Opacity preference from the settings"),
            TraceLoggingWideString(settings.FontFace().c_str(), "FontFace", "Font face chosen in the settings"),
            TraceLoggingWideString(schemeName.data(), "SchemeName", "Color scheme set in the settings"),
            TraceLoggingKeyword(MICROSOFT_KEYWORD_MEASURES),
            TelemetryPrivacyDataTag(PDT_ProductAndServicePerformance));
    }
    CATCH_LOG();

    winrt::fire_and_forget TerminalPage::_RemoveOnCloseRoutine(Microsoft::UI::Xaml::Controls::TabViewItem tabViewItem, winrt::com_ptr<TerminalPage> page)
    {
        co_await winrt::resume_foreground(page->_tabView.Dispatcher());

        page->_RemoveTabViewItem(tabViewItem);
    }

    // Method Description:
    // - Creates a new tab with the given settings. If the tab bar is not being
    //      currently displayed, it will be shown.
    // Arguments:
    // - profileGuid: ID to use to lookup profile settings for this connection
    // - settings: the TerminalSettings object to use to create the TerminalControl with.
    // - existingConnection: optionally receives a connection from the outside world instead of attempting to create one
    void TerminalPage::_CreateNewTabFromSettings(GUID profileGuid, TerminalApp::TerminalSettings settings, TerminalConnection::ITerminalConnection existingConnection)
    {
        // Initialize the new tab
        auto connection = existingConnection;

        if (!connection)
        {
            // Create a connection based on the values in our settings object.
            connection = _CreateConnectionFromSettings(profileGuid, settings);
        }

        TerminalConnection::ITerminalConnection debugConnection{ nullptr };
        if (_settings->GlobalSettings().DebugFeaturesEnabled())
        {
            const CoreWindow window = CoreWindow::GetForCurrentThread();
            const auto rAltState = window.GetKeyState(VirtualKey::RightMenu);
            const auto lAltState = window.GetKeyState(VirtualKey::LeftMenu);
            const bool bothAltsPressed = WI_IsFlagSet(lAltState, CoreVirtualKeyStates::Down) &&
                                         WI_IsFlagSet(rAltState, CoreVirtualKeyStates::Down);
            if (bothAltsPressed)
            {
                std::tie(connection, debugConnection) = OpenDebugTapConnection(connection);
            }
        }

        TermControl term{ settings, connection };

        // Add the new tab to the list of our tabs.
        auto newTabImpl = winrt::make_self<Tab>(profileGuid, term);
        _tabs.Append(*newTabImpl);

        // Hookup our event handlers to the new terminal
        _RegisterTerminalEvents(term, *newTabImpl);

        // Don't capture a strong ref to the tab. If the tab is removed as this
        // is called, we don't really care anymore about handling the event.
        auto weakTab = make_weak(newTabImpl);

        // When the tab's active pane changes, we'll want to lookup a new icon
        // for it, and possibly propagate the title up to the window.
        newTabImpl->ActivePaneChanged([weakTab, weakThis{ get_weak() }]() {
            auto page{ weakThis.get() };
            auto tab{ weakTab.get() };

            if (page && tab)
            {
                // Possibly update the icon of the tab.
                page->_UpdateTabIcon(*tab);
                // Possibly update the title of the tab, window to match the newly
                // focused pane.
                page->_UpdateTitle(*tab);
            }
        });

        auto tabViewItem = newTabImpl->GetTabViewItem();
        _tabView.TabItems().Append(tabViewItem);
        // GH#6570
        // The TabView does not apply compact sizing to items added after Compact is enabled.
        // By forcibly reapplying compact sizing every time we add a new tab, we'll make sure
        // that it works.
        // Workaround from https://github.com/microsoft/microsoft-ui-xaml/issues/2711
        if (_tabView.TabWidthMode() == MUX::Controls::TabViewWidthMode::Compact)
        {
            _tabView.UpdateLayout();
            _tabView.TabWidthMode(MUX::Controls::TabViewWidthMode::Compact);
        }

        // Set this tab's icon to the icon from the user's profile
        const auto* const profile = _settings->FindProfile(profileGuid);
        if (profile != nullptr && profile->HasIcon())
        {
            newTabImpl->UpdateIcon(profile->GetExpandedIconPath());
        }

        tabViewItem.PointerPressed({ this, &TerminalPage::_OnTabClick });

        // When the tab is closed, remove it from our list of tabs.
        newTabImpl->Closed([tabViewItem, weakThis{ get_weak() }](auto&& /*s*/, auto&& /*e*/) {
            if (auto page{ weakThis.get() })
            {
                page->_RemoveOnCloseRoutine(tabViewItem, page);
            }
        });

        if (debugConnection) // this will only be set if global debugging is on and tap is active
        {
            TermControl newControl{ settings, debugConnection };
            _RegisterTerminalEvents(newControl, *newTabImpl);
            // Split (auto) with the debug tap.
            newTabImpl->SplitPane(SplitState::Automatic, profileGuid, newControl);
        }

        // This kicks off TabView::SelectionChanged, in response to which
        // we'll attach the terminal's Xaml control to the Xaml root.
        _tabView.SelectedItem(tabViewItem);
    }

    // Method Description:
    // - Creates a new connection based on the profile settings
    // Arguments:
    // - the profile GUID we want the settings from
    // - the terminal settings
    // Return value:
    // - the desired connection
    TerminalConnection::ITerminalConnection TerminalPage::_CreateConnectionFromSettings(GUID profileGuid,
                                                                                        TerminalApp::TerminalSettings settings)
    {
        const auto* const profile = _settings->FindProfile(profileGuid);

        TerminalConnection::ITerminalConnection connection{ nullptr };

        GUID connectionType{ 0 };
        GUID sessionGuid{ 0 };

        if (profile->HasConnectionType())
        {
            connectionType = profile->GetConnectionType();
        }

        if (profile->HasConnectionType() &&
            profile->GetConnectionType() == AzureConnectionType &&
            TerminalConnection::AzureConnection::IsAzureConnectionAvailable())
        {
            // TODO GH#4661: Replace this with directly using the AzCon when our VT is better
            std::filesystem::path azBridgePath{ wil::GetModuleFileNameW<std::wstring>(nullptr) };
            azBridgePath.replace_filename(L"TerminalAzBridge.exe");
            connection = TerminalConnection::ConptyConnection(azBridgePath.wstring(),
                                                              L".",
                                                              L"Azure",
                                                              nullptr,
                                                              settings.InitialRows(),
                                                              settings.InitialCols(),
                                                              winrt::guid());
        }

        else if (profile->HasConnectionType() &&
                 profile->GetConnectionType() == TelnetConnectionType)
        {
            connection = TerminalConnection::TelnetConnection(settings.Commandline());
        }

        else
        {
            std::wstring guidWString = Utils::GuidToString(profileGuid);

            StringMap envMap{};
            envMap.Insert(L"WT_PROFILE_ID", guidWString);
            envMap.Insert(L"WSLENV", L"WT_PROFILE_ID");

            auto conhostConn = TerminalConnection::ConptyConnection(
                settings.Commandline(),
                settings.StartingDirectory(),
                settings.StartingTitle(),
                envMap.GetView(),
                settings.InitialRows(),
                settings.InitialCols(),
                winrt::guid());

            sessionGuid = conhostConn.Guid();
            connection = conhostConn;
        }

        TraceLoggingWrite(
            g_hTerminalAppProvider,
            "ConnectionCreated",
            TraceLoggingDescription("Event emitted upon the creation of a connection"),
            TraceLoggingGuid(connectionType, "ConnectionTypeGuid", "The type of the connection"),
            TraceLoggingGuid(profileGuid, "ProfileGuid", "The profile's GUID"),
            TraceLoggingGuid(sessionGuid, "SessionGuid", "The WT_SESSION's GUID"),
            TraceLoggingKeyword(MICROSOFT_KEYWORD_MEASURES),
            TelemetryPrivacyDataTag(PDT_ProductAndServicePerformance));

        return connection;
    }

    // Method Description:
    // - Called when the settings button is clicked. Launches a background
    //   thread to open the settings file in the default JSON editor.
    // Arguments:
    // - <none>
    // Return Value:
    // - <none>
    void TerminalPage::_SettingsButtonOnClick(const IInspectable&,
                                              const RoutedEventArgs&)
    {
        const CoreWindow window = CoreWindow::GetForCurrentThread();
        const auto rAltState = window.GetKeyState(VirtualKey::RightMenu);
        const auto lAltState = window.GetKeyState(VirtualKey::LeftMenu);
        const bool altPressed = WI_IsFlagSet(lAltState, CoreVirtualKeyStates::Down) ||
                                WI_IsFlagSet(rAltState, CoreVirtualKeyStates::Down);

        const auto target = altPressed ? SettingsTarget::DefaultsFile : SettingsTarget::SettingsFile;
        _LaunchSettings(target);
    }

    // Method Description:
    // - Called when the feedback button is clicked. Launches github in your
    //   default browser, navigated to the "issues" page of the Terminal repo.
    void TerminalPage::_FeedbackButtonOnClick(const IInspectable&,
                                              const RoutedEventArgs&)
    {
        const auto feedbackUriValue = RS_(L"FeedbackUriValue");
        winrt::Windows::Foundation::Uri feedbackUri{ feedbackUriValue };

        winrt::Windows::System::Launcher::LaunchUriAsync(feedbackUri);
    }

    // Method Description:
    // - Called when the about button is clicked. See _ShowAboutDialog for more info.
    // Arguments:
    // - <unused>
    // Return Value:
    // - <none>
    void TerminalPage::_AboutButtonOnClick(const IInspectable&,
                                           const RoutedEventArgs&)
    {
        _ShowAboutDialog();
    }

    // Method Description:
    // - Configure the AppKeyBindings to use our ShortcutActionDispatch as the
    //   object to handle dispatching ShortcutAction events.
    // Arguments:
    // - bindings: A AppKeyBindings object to wire up with our event handlers
    void TerminalPage::_HookupKeyBindings(TerminalApp::AppKeyBindings bindings) noexcept
    {
        bindings.SetDispatch(*_actionDispatch);
    }

    // Method Description:
    // - Register our event handlers with our ShortcutActionDispatch. The
    //   ShortcutActionDispatch is responsible for raising the appropriate
    //   events for an ActionAndArgs. WE'll handle each possible event in our
    //   own way.
    // Arguments:
    // - <none>
    void TerminalPage::_RegisterActionCallbacks()
    {
        // Hook up the ShortcutActionDispatch object's events to our handlers.
        // They should all be hooked up here, regardless of whether or not
        // there's an actual keychord for them.
        _actionDispatch->OpenNewTabDropdown({ this, &TerminalPage::_HandleOpenNewTabDropdown });
        _actionDispatch->DuplicateTab({ this, &TerminalPage::_HandleDuplicateTab });
        _actionDispatch->CloseTab({ this, &TerminalPage::_HandleCloseTab });
        _actionDispatch->ClosePane({ this, &TerminalPage::_HandleClosePane });
        _actionDispatch->CloseWindow({ this, &TerminalPage::_HandleCloseWindow });
        _actionDispatch->ScrollUp({ this, &TerminalPage::_HandleScrollUp });
        _actionDispatch->ScrollDown({ this, &TerminalPage::_HandleScrollDown });
        _actionDispatch->NextTab({ this, &TerminalPage::_HandleNextTab });
        _actionDispatch->PrevTab({ this, &TerminalPage::_HandlePrevTab });
        _actionDispatch->SendInput({ this, &TerminalPage::_HandleSendInput });
        _actionDispatch->SplitPane({ this, &TerminalPage::_HandleSplitPane });
        _actionDispatch->TogglePaneZoom({ this, &TerminalPage::_HandleTogglePaneZoom });
        _actionDispatch->ScrollUpPage({ this, &TerminalPage::_HandleScrollUpPage });
        _actionDispatch->ScrollDownPage({ this, &TerminalPage::_HandleScrollDownPage });
        _actionDispatch->OpenSettings({ this, &TerminalPage::_HandleOpenSettings });
        _actionDispatch->PasteText({ this, &TerminalPage::_HandlePasteText });
        _actionDispatch->NewTab({ this, &TerminalPage::_HandleNewTab });
        _actionDispatch->SwitchToTab({ this, &TerminalPage::_HandleSwitchToTab });
        _actionDispatch->ResizePane({ this, &TerminalPage::_HandleResizePane });
        _actionDispatch->MoveFocus({ this, &TerminalPage::_HandleMoveFocus });
        _actionDispatch->CopyText({ this, &TerminalPage::_HandleCopyText });
        _actionDispatch->AdjustFontSize({ this, &TerminalPage::_HandleAdjustFontSize });
        _actionDispatch->Find({ this, &TerminalPage::_HandleFind });
        _actionDispatch->ResetFontSize({ this, &TerminalPage::_HandleResetFontSize });
        _actionDispatch->ToggleRetroEffect({ this, &TerminalPage::_HandleToggleRetroEffect });
        _actionDispatch->ToggleFocusMode({ this, &TerminalPage::_HandleToggleFocusMode });
        _actionDispatch->ToggleFullscreen({ this, &TerminalPage::_HandleToggleFullscreen });
        _actionDispatch->ToggleAlwaysOnTop({ this, &TerminalPage::_HandleToggleAlwaysOnTop });
        _actionDispatch->ToggleCommandPalette({ this, &TerminalPage::_HandleToggleCommandPalette });
        _actionDispatch->SetColorScheme({ this, &TerminalPage::_HandleSetColorScheme });
        _actionDispatch->SetTabColor({ this, &TerminalPage::_HandleSetTabColor });
        _actionDispatch->OpenTabColorPicker({ this, &TerminalPage::_HandleOpenTabColorPicker });
        _actionDispatch->RenameTab({ this, &TerminalPage::_HandleRenameTab });
        _actionDispatch->ExecuteCommandline({ this, &TerminalPage::_HandleExecuteCommandline });
        _actionDispatch->CloseOtherTabs({ this, &TerminalPage::_HandleCloseOtherTabs });
        _actionDispatch->CloseTabsAfter({ this, &TerminalPage::_HandleCloseTabsAfter });
        _actionDispatch->TabSearch({ this, &TerminalPage::_HandleOpenTabSearch });
    }

    // Method Description:
    // - Get the title of the currently focused terminal control. If this tab is
    //   the focused tab, then also bubble this title to any listeners of our
    //   TitleChanged event.
    // Arguments:
    // - tab: the Tab to update the title for.
    void TerminalPage::_UpdateTitle(const Tab& tab)
    {
        auto newTabTitle = tab.GetActiveTitle();

        if (_settings->GlobalSettings().ShowTitleInTitlebar() &&
            tab.IsFocused())
        {
            _titleChangeHandlers(*this, newTabTitle);
        }
    }

    // Method Description:
    // - Get the icon of the currently focused terminal control, and set its
    //   tab's icon to that icon.
    // Arguments:
    // - tab: the Tab to update the title for.
    void TerminalPage::_UpdateTabIcon(Tab& tab)
    {
        const auto lastFocusedProfileOpt = tab.GetFocusedProfile();
        if (lastFocusedProfileOpt.has_value())
        {
            const auto lastFocusedProfile = lastFocusedProfileOpt.value();
            const auto* const matchingProfile = _settings->FindProfile(lastFocusedProfile);
            if (matchingProfile)
            {
                tab.UpdateIcon(matchingProfile->GetExpandedIconPath());
            }
            else
            {
                tab.UpdateIcon({});
            }
        }
    }

    // Method Description:
    // - Handle changes to the tab width set by the user
    void TerminalPage::_UpdateTabWidthMode()
    {
        _tabView.TabWidthMode(_settings->GlobalSettings().TabWidthMode());
    }

    // Method Description:
    // - Handle changes in tab layout.
    void TerminalPage::_UpdateTabView()
    {
        // Never show the tab row when we're fullscreen. Otherwise:
        // Show tabs when there's more than 1, or the user has chosen to always
        // show the tab bar.
        const bool isVisible = (!_isFullscreen && !_isInFocusMode) &&
                               (_settings->GlobalSettings().ShowTabsInTitlebar() ||
                                (_tabs.Size() > 1) ||
                                _settings->GlobalSettings().AlwaysShowTabs());

        // collapse/show the tabs themselves
        _tabView.Visibility(isVisible ? Visibility::Visible : Visibility::Collapsed);

        // collapse/show the row that the tabs are in.
        // NaN is the special value XAML uses for "Auto" sizing.
        _tabRow.Height(isVisible ? NAN : 0);
    }

    // Method Description:
    // - Duplicates the current focused tab
    void TerminalPage::_DuplicateTabViewItem()
    {
        if (auto index{ _GetFocusedTabIndex() })
        {
            try
            {
                auto focusedTab = _GetStrongTabImpl(*index);
                // TODO: GH#5047 - In the future, we should get the Profile of
                // the focused pane, and use that to build a new instance of the
                // settings so we can duplicate this tab/pane.
                //
                // Currently, if the profile doesn't exist anymore in our
                // settings, we'll silently do nothing.
                //
                // In the future, it will be preferable to just duplicate the
                // current control's settings, but we can't do that currently,
                // because we won't be able to create a new instance of the
                // connection without keeping an instance of the original Profile
                // object around.

                const auto& profileGuid = focusedTab->GetFocusedProfile();
                if (profileGuid.has_value())
                {
                    const auto settings = _settings->BuildSettings(profileGuid.value());
                    _CreateNewTabFromSettings(profileGuid.value(), settings);
                }
            }
            CATCH_LOG();
        }
    }

    // Method Description:
    // - Look for the index of the input tabView in the tabs vector,
    //   and call _RemoveTabViewItemByIndex
    // Arguments:
    // - tabViewItem: the TabViewItem in the TabView that is being removed.
    void TerminalPage::_RemoveTabViewItem(const MUX::Controls::TabViewItem& tabViewItem)
    {
        uint32_t tabIndexFromControl = 0;
        if (_tabView.TabItems().IndexOf(tabViewItem, tabIndexFromControl))
        {
            // If IndexOf returns true, we've actually got an index
            _RemoveTabViewItemByIndex(tabIndexFromControl);
        }
    }

    // Method Description:
    // - Removes the tab (both TerminalControl and XAML)
    // Arguments:
    // - tabIndex: the index of the tab to be removed
    void TerminalPage::_RemoveTabViewItemByIndex(uint32_t tabIndex)
    {
        // Removing the tab from the collection should destroy its control and disconnect its connection,
        // but it doesn't always do so. The UI tree may still be holding the control and preventing its destruction.
        auto tab{ _GetStrongTabImpl(tabIndex) };
        tab->Shutdown();

        _tabs.RemoveAt(tabIndex);
        _tabView.TabItems().RemoveAt(tabIndex);

        // To close the window here, we need to close the hosting window.
        if (_tabs.Size() == 0)
        {
            _lastTabClosedHandlers(*this, nullptr);
        }
        else if (_isFullscreen || _rearranging)
        {
            // GH#5799 - If we're fullscreen, the TabView isn't visible. If it's
            // not Visible, it's _not_ going to raise a SelectionChanged event,
            // which is what we usually use to focus another tab. Instead, we'll
            // have to do it manually here.
            //
            // GH#5559 Similarly, we suppress _OnTabItemsChanged events during a
            // rearrange, so if a tab is closed while we're rearranging tabs, do
            // this manually.
            //
            // We can't use
            //   auto selectedIndex = _tabView.SelectedIndex();
            // Because this will always return -1 in this scenario unfortunately.
            //
            // So, what we're going to try to do is move the focus to the tab
            // to the left, within the bounds of how many tabs we have.
            //
            // EX: we have 4 tabs: [A, B, C, D]. If we close:
            // * A (tabIndex=0): We'll want to focus tab B (now in index 0)
            // * B (tabIndex=1): We'll want to focus tab A (now in index 0)
            // * C (tabIndex=2): We'll want to focus tab B (now in index 1)
            // * D (tabIndex=3): We'll want to focus tab C (now in index 2)
            const auto newSelectedIndex = std::clamp<int32_t>(tabIndex - 1, 0, _tabs.Size());
            // _UpdatedSelectedTab will do the work of setting up the new tab as
            // the focused one, and unfocusing all the others.
            _UpdatedSelectedTab(newSelectedIndex);

            // Also, we need to _manually_ set the SelectedItem of the tabView
            // here. If we don't, then the TabView will technically not have a
            // selected item at all, which can make things like ClosePane not
            // work correctly.
            auto newSelectedTab{ _GetStrongTabImpl(newSelectedIndex) };
            _tabView.SelectedItem(newSelectedTab->GetTabViewItem());
        }

        // GH#5559 - If we were in the middle of a drag/drop, end it by clearing
        // out our state.
        if (_rearranging)
        {
            _rearranging = false;
            _rearrangeFrom = std::nullopt;
            _rearrangeTo = std::nullopt;
        }
    }

    // Method Description:
    // - Connects event handlers to the TermControl for events that we want to
    //   handle. This includes:
    //    * the Copy and Paste events, for setting and retrieving clipboard data
    //      on the right thread
    //    * the TitleChanged event, for changing the text of the tab
    // Arguments:
    // - term: The newly created TermControl to connect the events for
    // - hostingTab: The Tab that's hosting this TermControl instance
    void TerminalPage::_RegisterTerminalEvents(TermControl term, Tab& hostingTab)
    {
        // Add an event handler when the terminal's selection wants to be copied.
        // When the text buffer data is retrieved, we'll copy the data into the Clipboard
        term.CopyToClipboard({ this, &TerminalPage::_CopyToClipboardHandler });

        // Add an event handler when the terminal wants to paste data from the Clipboard.
        term.PasteFromClipboard({ this, &TerminalPage::_PasteFromClipboardHandler });

        // Bind Tab events to the TermControl and the Tab's Pane
        hostingTab.Initialize(term);

        auto weakTab{ hostingTab.get_weak() };
        auto weakThis{ get_weak() };
        // PropertyChanged is the generic mechanism by which the Tab
        // communicates changes to any of its observable properties, including
        // the Title
        hostingTab.PropertyChanged([weakTab, weakThis](auto&&, const WUX::Data::PropertyChangedEventArgs& args) {
            auto page{ weakThis.get() };
            auto tab{ weakTab.get() };
            if (page && tab)
            {
                if (args.PropertyName() == L"Title")
                {
                    page->_UpdateTitle(*tab);
                }
            }
        });

        // react on color changed events
        hostingTab.ColorSelected([weakTab, weakThis](auto&& color) {
            auto page{ weakThis.get() };
            auto tab{ weakTab.get() };

            if (page && tab && tab->IsFocused())
            {
                page->_SetNonClientAreaColors(color);
            }
        });

        hostingTab.ColorCleared([weakTab, weakThis]() {
            auto page{ weakThis.get() };
            auto tab{ weakTab.get() };

            if (page && tab && tab->IsFocused())
            {
                page->_ClearNonClientAreaColors();
            }
        });

        // TODO GH#3327: Once we support colorizing the NewTab button based on
        // the color of the tab, we'll want to make sure to call
        // _ClearNewTabButtonColor here, to reset it to the default (for the
        // newly created tab).
        // remove any colors left by other colored tabs
        // _ClearNewTabButtonColor();
    }

    // Method Description:
    // - Sets focus to the tab to the right or left the currently selected tab.
    void TerminalPage::_SelectNextTab(const bool bMoveRight)
    {
        if (auto index{ _GetFocusedTabIndex() })
        {
            uint32_t tabCount = _tabs.Size();
            // Wraparound math. By adding tabCount and then calculating modulo tabCount,
            // we clamp the values to the range [0, tabCount) while still supporting moving
            // leftward from 0 to tabCount - 1.
            const auto newTabIndex = ((tabCount + *index + (bMoveRight ? 1 : -1)) % tabCount);

            if (_settings->GlobalSettings().UseTabSwitcher())
            {
                if (CommandPalette().Visibility() == Visibility::Visible)
                {
                    CommandPalette().SelectNextItem(bMoveRight);
                }

                CommandPalette().EnableTabSwitcherMode(false, newTabIndex);
                CommandPalette().Visibility(Visibility::Visible);
            }
            else
            {
                _SelectTab(newTabIndex);
            }
        }
    }

    // Method Description:
    // - Sets focus to the desired tab. Returns false if the provided tabIndex
    //   is greater than the number of tabs we have.
    // - During startup, we'll immediately set the selected tab as focused.
    // - After startup, we'll dispatch an async method to set the the selected
    //   item of the TabView, which will then also trigger a
    //   TabView::SelectionChanged, handled in
    //   TerminalPage::_OnTabSelectionChanged
    // Return Value:
    // true iff we were able to select that tab index, false otherwise
    bool TerminalPage::_SelectTab(const uint32_t tabIndex)
    {
        if (tabIndex >= 0 && tabIndex < _tabs.Size())
        {
            if (_startupState == StartupState::InStartup)
            {
                auto tab{ _GetStrongTabImpl(tabIndex) };
                _tabView.SelectedItem(tab->GetTabViewItem());
                _UpdatedSelectedTab(tabIndex);
            }
            else
            {
                _SetFocusedTabIndex(tabIndex);
            }

            return true;
        }
        return false;
    }

    // Method Description:
    // - Helper to manually exit "zoom" when certain actions take place.
    //   Anything that modifies the state of the pane tree should probably
    //   un-zoom the focused pane first, so that the user can see the full pane
    //   tree again. These actions include:
    //   * Splitting a new pane
    //   * Closing a pane
    //   * Moving focus between panes
    //   * Resizing a pane
    // Arguments:
    // - <none>
    // Return Value:
    // - <none>
    void TerminalPage::_UnZoomIfNeeded()
    {
        auto activeTab = _GetFocusedTab();
        if (activeTab && activeTab->IsZoomed())
        {
            // Remove the content from the tab first, so Pane::UnZoom can
            // re-attach the content to the tree w/in the pane
            _tabContent.Children().Clear();
            activeTab->ExitZoom();
            // Re-attach the tab's content to the UI tree.
            _tabContent.Children().Append(activeTab->GetRootElement());
        }
    }

    // Method Description:
    // - Attempt to move focus between panes, as to focus the child on
    //   the other side of the separator. See Pane::NavigateFocus for details.
    // - Moves the focus of the currently focused tab.
    // Arguments:
    // - direction: The direction to move the focus in.
    // Return Value:
    // - <none>
    void TerminalPage::_MoveFocus(const Direction& direction)
    {
        if (auto index{ _GetFocusedTabIndex() })
        {
            auto focusedTab{ _GetStrongTabImpl(*index) };
            _UnZoomIfNeeded();
            focusedTab->NavigateFocus(direction);
        }
    }

    TermControl TerminalPage::_GetActiveControl()
    {
        if (auto index{ _GetFocusedTabIndex() })
        {
            auto focusedTab{ _GetStrongTabImpl(*index) };
            return focusedTab->GetActiveTerminalControl();
        }
        else
        {
            return nullptr;
        }
    }

    // Method Description:
    // - Returns the index in our list of tabs of the currently focused tab. If
    //      no tab is currently selected, returns nullopt.
    // Return Value:
    // - the index of the currently focused tab if there is one, else nullopt
    std::optional<uint32_t> TerminalPage::_GetFocusedTabIndex() const noexcept
    {
        // GH#1117: This is a workaround because _tabView.SelectedIndex()
        //          sometimes return incorrect result after removing some tabs
        uint32_t focusedIndex;
        if (_tabView.TabItems().IndexOf(_tabView.SelectedItem(), focusedIndex))
        {
            return focusedIndex;
        }
        return std::nullopt;
    }

    // Method Description:
    // - returns a com_ptr to the currently focused tab. This might return null,
    //   so make sure to check the result!
    winrt::com_ptr<Tab> TerminalPage::_GetFocusedTab()
    {
        if (auto index{ _GetFocusedTabIndex() })
        {
            return _GetStrongTabImpl(*index);
        }
        return nullptr;
    }

    // Method Description:
    // - An async method for changing the focused tab on the UI thread. This
    //   method will _only_ set the selected item of the TabView, which will
    //   then also trigger a TabView::SelectionChanged event, which we'll handle
    //   in TerminalPage::_OnTabSelectionChanged, where we'll mark the new tab
    //   as focused.
    // Arguments:
    // - tabIndex: the index in the list of tabs to focus.
    // Return Value:
    // - <none>
    winrt::fire_and_forget TerminalPage::_SetFocusedTabIndex(const uint32_t tabIndex)
    {
        // GH#1117: This is a workaround because _tabView.SelectedIndex(tabIndex)
        //          sometimes set focus to an incorrect tab after removing some tabs
        auto weakThis{ get_weak() };

        co_await winrt::resume_foreground(_tabView.Dispatcher());

        if (auto page{ weakThis.get() })
        {
            auto tab{ _GetStrongTabImpl(tabIndex) };
            _tabView.SelectedItem(tab->GetTabViewItem());
        }
    }

    // Method Description:
    // - Close the currently focused tab. Focus will move to the left, if possible.
    void TerminalPage::_CloseFocusedTab()
    {
        if (auto index{ _GetFocusedTabIndex() })
        {
            _RemoveTabViewItemByIndex(*index);
        }
    }

    // Method Description:
    // - Close the currently focused pane. If the pane is the last pane in the
    //   tab, the tab will also be closed. This will happen when we handle the
    //   tab's Closed event.
    void TerminalPage::_CloseFocusedPane()
    {
        if (auto index{ _GetFocusedTabIndex() })
        {
            auto focusedTab{ _GetStrongTabImpl(*index) };
            _UnZoomIfNeeded();
            focusedTab->ClosePane();
        }
    }

    // Method Description:
    // - Close the terminal app. If there is more
    //   than one tab opened, show a warning dialog.
    void TerminalPage::CloseWindow()
    {
        if (_tabs.Size() > 1 && _settings->GlobalSettings().ConfirmCloseAllTabs())
        {
            _ShowCloseWarningDialog();
        }
        else
        {
            _CloseAllTabs();
        }
    }

    // Method Description:
    // - Remove all the tabs opened and the terminal will terminate
    //   on its own when the last tab is closed.
    void TerminalPage::_CloseAllTabs()
    {
        while (_tabs.Size() != 0)
        {
            _RemoveTabViewItemByIndex(0);
        }
    }

    // Method Description:
    // - Move the viewport of the terminal of the currently focused tab up or
    //      down a number of lines. Negative values of `delta` will move the
    //      view up, and positive values will move the viewport down.
    // Arguments:
    // - delta: a number of lines to move the viewport relative to the current viewport.
    void TerminalPage::_Scroll(int delta)
    {
        if (auto index{ _GetFocusedTabIndex() })
        {
            auto focusedTab{ _GetStrongTabImpl(*index) };
            focusedTab->Scroll(delta);
        }
    }

    // Method Description:
    // - Split the focused pane either horizontally or vertically, and place the
    //   given TermControl into the newly created pane.
    // - If splitType == SplitState::None, this method does nothing.
    // Arguments:
    // - splitType: one value from the TerminalApp::SplitState enum, indicating how the
    //   new pane should be split from its parent.
    // - splitMode: value from TerminalApp::SplitType enum, indicating the profile to be used in the newly split pane.
    // - newTerminalArgs: An object that may contain a blob of parameters to
    //   control which profile is created and with possible other
    //   configurations. See CascadiaSettings::BuildSettings for more details.
    void TerminalPage::_SplitPane(const TerminalApp::SplitState splitType,
                                  const TerminalApp::SplitType splitMode,
                                  const winrt::TerminalApp::NewTerminalArgs& newTerminalArgs)
    {
        // Do nothing if we're requesting no split.
        if (splitType == TerminalApp::SplitState::None)
        {
            return;
        }

        auto indexOpt = _GetFocusedTabIndex();

        // Do nothing if for some reason, there's no tab in focus. We don't want to crash.
        if (!indexOpt)
        {
            return;
        }

        try
        {
            auto focusedTab = _GetStrongTabImpl(*indexOpt);
            TerminalApp::TerminalSettings controlSettings;
            GUID realGuid;
            bool profileFound = false;

            if (splitMode == TerminalApp::SplitType::Duplicate)
            {
                std::optional<GUID> current_guid = focusedTab->GetFocusedProfile();
                if (current_guid)
                {
                    profileFound = true;
                    controlSettings = _settings->BuildSettings(current_guid.value());
                    realGuid = current_guid.value();
                }
                // TODO: GH#5047 - In the future, we should get the Profile of
                // the focused pane, and use that to build a new instance of the
                // settings so we can duplicate this tab/pane.
                //
                // Currently, if the profile doesn't exist anymore in our
                // settings, we'll silently do nothing.
                //
                // In the future, it will be preferable to just duplicate the
                // current control's settings, but we can't do that currently,
                // because we won't be able to create a new instance of the
                // connection without keeping an instance of the original Profile
                // object around.
            }
            if (!profileFound)
            {
                std::tie(realGuid, controlSettings) = _settings->BuildSettings(newTerminalArgs);
            }

            const auto controlConnection = _CreateConnectionFromSettings(realGuid, controlSettings);

            const float contentWidth = ::base::saturated_cast<float>(_tabContent.ActualWidth());
            const float contentHeight = ::base::saturated_cast<float>(_tabContent.ActualHeight());
            const winrt::Windows::Foundation::Size availableSpace{ contentWidth, contentHeight };

            auto realSplitType = splitType;
            if (realSplitType == SplitState::Automatic)
            {
                realSplitType = focusedTab->PreCalculateAutoSplit(availableSpace);
            }

            const auto canSplit = focusedTab->PreCalculateCanSplit(realSplitType, availableSpace);
            if (!canSplit)
            {
                return;
            }

            TermControl newControl{ controlSettings, controlConnection };

            // Hookup our event handlers to the new terminal
            _RegisterTerminalEvents(newControl, *focusedTab);

            _UnZoomIfNeeded();

            focusedTab->SplitPane(realSplitType, realGuid, newControl);
        }
        CATCH_LOG();
    }

    // Method Description:
    // - Attempt to move a separator between panes, as to resize each child on
    //   either size of the separator. See Pane::ResizePane for details.
    // - Moves a separator on the currently focused tab.
    // Arguments:
    // - direction: The direction to move the separator in.
    // Return Value:
    // - <none>
    void TerminalPage::_ResizePane(const Direction& direction)
    {
        if (auto index{ _GetFocusedTabIndex() })
        {
            auto focusedTab{ _GetStrongTabImpl(*index) };
            _UnZoomIfNeeded();
            focusedTab->ResizePane(direction);
        }
    }

    // Method Description:
    // - Move the viewport of the terminal of the currently focused tab up or
    //      down a page. The page length will be dependent on the terminal view height.
    //      Negative values of `delta` will move the view up by one page, and positive values
    //      will move the viewport down by one page.
    // Arguments:
    // - delta: The direction to move the view relative to the current viewport(it
    //      is clamped between -1 and 1)
    void TerminalPage::_ScrollPage(int delta)
    {
        auto indexOpt = _GetFocusedTabIndex();
        // Do nothing if for some reason, there's no tab in focus. We don't want to crash.
        if (!indexOpt)
        {
            return;
        }

        delta = std::clamp(delta, -1, 1);
        const auto control = _GetActiveControl();
        const auto termHeight = control.GetViewHeight();
        auto focusedTab{ _GetStrongTabImpl(*indexOpt) };
        focusedTab->Scroll(termHeight * delta);
    }

    // Method Description:
    // - Gets the title of the currently focused terminal control. If there
    //   isn't a control selected for any reason, returns "Windows Terminal"
    // Arguments:
    // - <none>
    // Return Value:
    // - the title of the focused control if there is one, else "Windows Terminal"
    hstring TerminalPage::Title()
    {
        if (_settings->GlobalSettings().ShowTitleInTitlebar())
        {
            auto selectedIndex = _tabView.SelectedIndex();
            if (selectedIndex >= 0)
            {
                try
                {
                    if (auto focusedControl{ _GetActiveControl() })
                    {
                        return focusedControl.Title();
                    }
                }
                CATCH_LOG();
            }
        }
        return { L"Windows Terminal" };
    }

    // Method Description:
    // - Handles the special case of providing a text override for the UI shortcut due to VK_OEM issue.
    //      Looks at the flags from the KeyChord modifiers and provides a concatenated string value of all
    //      in the same order that XAML would put them as well.
    // Return Value:
    // - a string representation of the key modifiers for the shortcut
    //NOTE: This needs to be localized with https://github.com/microsoft/terminal/issues/794 if XAML framework issue not resolved before then
    static std::wstring _FormatOverrideShortcutText(KeyModifiers modifiers)
    {
        std::wstring buffer{ L"" };

        if (WI_IsFlagSet(modifiers, KeyModifiers::Ctrl))
        {
            buffer += L"Ctrl+";
        }

        if (WI_IsFlagSet(modifiers, KeyModifiers::Shift))
        {
            buffer += L"Shift+";
        }

        if (WI_IsFlagSet(modifiers, KeyModifiers::Alt))
        {
            buffer += L"Alt+";
        }

        return buffer;
    }

    // Method Description:
    // - Takes a MenuFlyoutItem and a corresponding KeyChord value and creates the accelerator for UI display.
    //   Takes into account a special case for an error condition for a comma
    // Arguments:
    // - MenuFlyoutItem that will be displayed, and a KeyChord to map an accelerator
    void TerminalPage::_SetAcceleratorForMenuItem(WUX::Controls::MenuFlyoutItem& menuItem,
                                                  const KeyChord& keyChord)
    {
#ifdef DEP_MICROSOFT_UI_XAML_708_FIXED
        // work around https://github.com/microsoft/microsoft-ui-xaml/issues/708 in case of VK_OEM_COMMA
        if (keyChord.Vkey() != VK_OEM_COMMA)
        {
            // use the XAML shortcut to give us the automatic capabilities
            auto menuShortcut = Windows::UI::Xaml::Input::KeyboardAccelerator{};

            // TODO: Modify this when https://github.com/microsoft/terminal/issues/877 is resolved
            menuShortcut.Key(static_cast<Windows::System::VirtualKey>(keyChord.Vkey()));

            // inspect the modifiers from the KeyChord and set the flags int he XAML value
            auto modifiers = AppKeyBindings::ConvertVKModifiers(keyChord.Modifiers());

            // add the modifiers to the shortcut
            menuShortcut.Modifiers(modifiers);

            // add to the menu
            menuItem.KeyboardAccelerators().Append(menuShortcut);
        }
        else // we've got a comma, so need to just use the alternate method
#endif
        {
            // extract the modifier and key to a nice format
            auto overrideString = _FormatOverrideShortcutText(keyChord.Modifiers());
            auto mappedCh = MapVirtualKeyW(keyChord.Vkey(), MAPVK_VK_TO_CHAR);
            if (mappedCh != 0)
            {
                menuItem.KeyboardAcceleratorTextOverride(overrideString + gsl::narrow_cast<wchar_t>(mappedCh));
            }
        }
    }

    // Method Description:
    // - Calculates the appropriate size to snap to in the given direction, for
    //   the given dimension. If the global setting `snapToGridOnResize` is set
    //   to `false`, this will just immediately return the provided dimension,
    //   effectively disabling snapping.
    // - See Pane::CalcSnappedDimension
    float TerminalPage::CalcSnappedDimension(const bool widthOrHeight, const float dimension) const
    {
        if (_settings->GlobalSettings().SnapToGridOnResize())
        {
            if (auto index{ _GetFocusedTabIndex() })
            {
                auto focusedTab{ _GetStrongTabImpl(*index) };
                return focusedTab->CalcSnappedDimension(widthOrHeight, dimension);
            }
        }
        return dimension;
    }

    // Method Description:
    // - Place `copiedData` into the clipboard as text. Triggered when a
    //   terminal control raises it's CopyToClipboard event.
    // Arguments:
    // - copiedData: the new string content to place on the clipboard.
    winrt::fire_and_forget TerminalPage::_CopyToClipboardHandler(const IInspectable /*sender*/,
                                                                 const CopyToClipboardEventArgs copiedData)
    {
        co_await winrt::resume_foreground(Dispatcher(), CoreDispatcherPriority::High);

        DataPackage dataPack = DataPackage();
        dataPack.RequestedOperation(DataPackageOperation::Copy);

        // The EventArgs.Formats() is an override for the global setting "copyFormatting"
        //   iff it is set
        bool useGlobal = copiedData.Formats() == nullptr;
        auto copyFormats = useGlobal ?
                               _settings->GlobalSettings().CopyFormatting() :
                               copiedData.Formats().Value();

        // copy text to dataPack
        dataPack.SetText(copiedData.Text());

        if (WI_IsFlagSet(copyFormats, CopyFormat::HTML))
        {
            // copy html to dataPack
            const auto htmlData = copiedData.Html();
            if (!htmlData.empty())
            {
                dataPack.SetHtmlFormat(htmlData);
            }
        }

        if (WI_IsFlagSet(copyFormats, CopyFormat::RTF))
        {
            // copy rtf data to dataPack
            const auto rtfData = copiedData.Rtf();
            if (!rtfData.empty())
            {
                dataPack.SetRtf(rtfData);
            }
        }

        try
        {
            Clipboard::SetContent(dataPack);
            Clipboard::Flush();
        }
        CATCH_LOG();
    }

    // Function Description:
    // - This function is called when the `TermControl` requests that we send
    //   it the clipboard's content.
    // - Retrieves the data from the Windows Clipboard and converts it to text.
    // - Shows warnings if the clipboard is too big or contains multiple lines
    //   of text.
    // - Sends the text back to the TermControl through the event's
    //   `HandleClipboardData` member function.
    // - Does some of this in a background thread, as to not hang/crash the UI thread.
    // Arguments:
    // - eventArgs: the PasteFromClipboard event sent from the TermControl
    fire_and_forget TerminalPage::_PasteFromClipboardHandler(const IInspectable /*sender*/,
                                                             const PasteFromClipboardEventArgs eventArgs)
    {
        const DataPackageView data = Clipboard::GetContent();

        // This will switch the execution of the function to a background (not
        // UI) thread. This is IMPORTANT, because the getting the clipboard data
        // will crash on the UI thread, because the main thread is a STA.
        co_await winrt::resume_background();

        try
        {
            hstring text = L"";
            if (data.Contains(StandardDataFormats::Text()))
            {
                text = co_await data.GetTextAsync();
            }
            // Windows Explorer's "Copy address" menu item stores a StorageItem in the clipboard, and no text.
            else if (data.Contains(StandardDataFormats::StorageItems()))
            {
                Windows::Foundation::Collections::IVectorView<Windows::Storage::IStorageItem> items = co_await data.GetStorageItemsAsync();
                if (items.Size() > 0)
                {
                    Windows::Storage::IStorageItem item = items.GetAt(0);
                    text = item.Path();
                }
            }

            const bool hasNewLine = std::find(text.cbegin(), text.cend(), L'\n') != text.cend();
            const bool warnMultiLine = hasNewLine && _settings->GlobalSettings().WarnAboutMultiLinePaste();

            constexpr const std::size_t minimumSizeForWarning = 1024 * 5; // 5 KiB
            const bool warnLargeText = text.size() > minimumSizeForWarning &&
                                       _settings->GlobalSettings().WarnAboutLargePaste();

            if (warnMultiLine || warnLargeText)
            {
                co_await winrt::resume_foreground(Dispatcher());

                ContentDialogResult warningResult;
                if (warnMultiLine)
                {
                    warningResult = co_await _ShowMultiLinePasteWarningDialog();
                }
                else if (warnLargeText)
                {
                    warningResult = co_await _ShowLargePasteWarningDialog();
                }

                if (warningResult != ContentDialogResult::Primary)
                {
                    // user rejected the paste
                    co_return;
                }
            }

            eventArgs.HandleClipboardData(text);
        }
        CATCH_LOG();
    }

    // Method Description:
    // - Copy text from the focused terminal to the Windows Clipboard
    // Arguments:
    // - singleLine: if enabled, copy contents as a single line of text
    // - formats: dictate which formats need to be copied
    // Return Value:
    // - true iff we we able to copy text (if a selection was active)
    bool TerminalPage::_CopyText(const bool singleLine, const Windows::Foundation::IReference<CopyFormat>& formats)
    {
        const auto control = _GetActiveControl();
        return control.CopySelectionToClipboard(singleLine, formats);
    }

    // Method Description:
    // - Paste text from the Windows Clipboard to the focused terminal
    void TerminalPage::_PasteText()
    {
        const auto control = _GetActiveControl();
        control.PasteTextFromClipboard();
    }

    // Function Description:
    // - Called when the settings button is clicked. ShellExecutes the settings
    //   file, as to open it in the default editor for .json files. Does this in
    //   a background thread, as to not hang/crash the UI thread.
    fire_and_forget TerminalPage::_LaunchSettings(const SettingsTarget target)
    {
        // This will switch the execution of the function to a background (not
        // UI) thread. This is IMPORTANT, because the Windows.Storage API's
        // (used for retrieving the path to the file) will crash on the UI
        // thread, because the main thread is a STA.
        co_await winrt::resume_background();

        auto openFile = [](const auto& filePath) {
            HINSTANCE res = ShellExecute(nullptr, nullptr, filePath.c_str(), nullptr, nullptr, SW_SHOW);
            if (static_cast<int>(reinterpret_cast<uintptr_t>(res)) <= 32)
            {
                ShellExecute(nullptr, nullptr, L"notepad", filePath.c_str(), nullptr, SW_SHOW);
            }
        };

        switch (target)
        {
        case SettingsTarget::DefaultsFile:
            openFile(CascadiaSettings::GetDefaultSettingsPath());
            break;
        case SettingsTarget::SettingsFile:
            openFile(CascadiaSettings::GetSettingsPath());
            break;
        case SettingsTarget::AllFiles:
            openFile(CascadiaSettings::GetDefaultSettingsPath());
            openFile(CascadiaSettings::GetSettingsPath());
            break;
        }
    }

    // Method Description:
    // - Responds to changes in the TabView's item list by changing the
    //   tabview's visibility.
    // - This method is also invoked when tabs are dragged / dropped as part of
    //   tab reordering and this method hands that case as well in concert with
    //   TabDragStarting and TabDragCompleted handlers that are set up in
    //   TerminalPage::Create()
    // Arguments:
    // - sender: the control that originated this event
    // - eventArgs: the event's constituent arguments
    void TerminalPage::_OnTabItemsChanged(const IInspectable& /*sender*/, const Windows::Foundation::Collections::IVectorChangedEventArgs& eventArgs)
    {
        if (_rearranging)
        {
            if (eventArgs.CollectionChange() == Windows::Foundation::Collections::CollectionChange::ItemRemoved)
            {
                _rearrangeFrom = eventArgs.Index();
            }

            if (eventArgs.CollectionChange() == Windows::Foundation::Collections::CollectionChange::ItemInserted)
            {
                _rearrangeTo = eventArgs.Index();
            }
        }
        else
        {
            _UpdateCommandsForPalette();
        }

        _UpdateTabView();
    }

    // Method Description:
    // - Additional responses to clicking on a TabView's item. Currently, just remove tab with middle click
    // Arguments:
    // - sender: the control that originated this event (TabViewItem)
    // - eventArgs: the event's constituent arguments
    void TerminalPage::_OnTabClick(const IInspectable& sender, const Windows::UI::Xaml::Input::PointerRoutedEventArgs& eventArgs)
    {
        if (eventArgs.GetCurrentPoint(*this).Properties().IsMiddleButtonPressed())
        {
            _RemoveTabViewItem(sender.as<MUX::Controls::TabViewItem>());
            eventArgs.Handled(true);
        }
        else if (eventArgs.GetCurrentPoint(*this).Properties().IsRightButtonPressed())
        {
            eventArgs.Handled(true);
        }
    }

    void TerminalPage::_UpdatedSelectedTab(const int32_t index)
    {
        // Unfocus all the tabs.
        for (auto tab : _tabs)
        {
            auto tabImpl{ _GetStrongTabImpl(tab) };
            tabImpl->SetFocused(false);
        }

        if (index >= 0)
        {
            try
            {
                auto tab{ _GetStrongTabImpl(index) };

                _tabContent.Children().Clear();
                _tabContent.Children().Append(tab->GetRootElement());

                tab->SetFocused(true);

                // Raise an event that our title changed
                _titleChangeHandlers(*this, tab->GetActiveTitle());
            }
            CATCH_LOG();
        }
    }

    // Method Description:
    // - Responds to the TabView control's Selection Changed event (to move a
    //      new terminal control into focus) when not in in the middle of a tab rearrangement.
    // Arguments:
    // - sender: the control that originated this event
    // - eventArgs: the event's constituent arguments
    void TerminalPage::_OnTabSelectionChanged(const IInspectable& sender, const WUX::Controls::SelectionChangedEventArgs& /*eventArgs*/)
    {
        if (!_rearranging)
        {
            auto tabView = sender.as<MUX::Controls::TabView>();
            auto selectedIndex = tabView.SelectedIndex();
            _UpdatedSelectedTab(selectedIndex);
        }
    }

    // Method Description:
    // - Called when our tab content size changes. This updates each tab with
    //   the new size, so they have a chance to update each of their panes with
    //   the new size.
    // Arguments:
    // - e: the SizeChangedEventArgs with the new size of the tab content area.
    // Return Value:
    // - <none>
    void TerminalPage::_OnContentSizeChanged(const IInspectable& /*sender*/, Windows::UI::Xaml::SizeChangedEventArgs const& e)
    {
        const auto newSize = e.NewSize();
        for (auto tab : _tabs)
        {
            auto tabImpl{ _GetStrongTabImpl(tab) };
            tabImpl->ResizeContent(newSize);
        }
    }

    // Method Description:
    // - Responds to the TabView control's Tab Closing event by removing
    //      the indicated tab from the set and focusing another one.
    //      The event is cancelled so App maintains control over the
    //      items in the tabview.
    // Arguments:
    // - sender: the control that originated this event
    // - eventArgs: the event's constituent arguments
    void TerminalPage::_OnTabCloseRequested(const IInspectable& /*sender*/, const MUX::Controls::TabViewTabCloseRequestedEventArgs& eventArgs)
    {
        const auto tabViewItem = eventArgs.Tab();
        _RemoveTabViewItem(tabViewItem);
    }

    // Method Description:
    // - Called when the primary button of the content dialog is clicked.
    //   This calls _CloseAllTabs(), which closes all the tabs currently
    //   opened and then the Terminal app. This method will be called if
    //   the user confirms to close all the tabs.
    // Arguments:
    // - sender: unused
    // - ContentDialogButtonClickEventArgs: unused
    void TerminalPage::_CloseWarningPrimaryButtonOnClick(WUX::Controls::ContentDialog /* sender */,
                                                         WUX::Controls::ContentDialogButtonClickEventArgs /* eventArgs*/)
    {
        _CloseAllTabs();
    }

    // Method Description:
    // - Hook up keybindings, and refresh the UI of the terminal.
    //   This includes update the settings of all the tabs according
    //   to their profiles, update the title and icon of each tab, and
    //   finally create the tab flyout
    winrt::fire_and_forget TerminalPage::_RefreshUIForSettingsReload()
    {
        // Re-wire the keybindings to their handlers, as we'll have created a
        // new AppKeyBindings object.
        _HookupKeyBindings(_settings->GetKeybindings());

        // Refresh UI elements
        auto profiles = _settings->GetProfiles();
        for (auto& profile : profiles)
        {
            const GUID profileGuid = profile.GetGuid();

            try
            {
                // BuildSettings can throw an exception if the profileGuid does
                // not belong to an actual profile in the list of profiles.
                const auto settings = _settings->BuildSettings(profileGuid);

                for (auto tab : _tabs)
                {
                    // Attempt to reload the settings of any panes with this profile
                    auto tabImpl{ _GetStrongTabImpl(tab) };
                    tabImpl->UpdateSettings(settings, profileGuid);
                }
            }
            CATCH_LOG();
        }

        // GH#2455: If there are any panes with controls that had been
        // initialized with a Profile that no longer exists in our list of
        // profiles, we'll leave it unmodified. The profile doesn't exist
        // anymore, so we can't possibly update its settings.

        // Update the icon of the tab for the currently focused profile in that tab.
        for (auto tab : _tabs)
        {
            auto tabImpl{ _GetStrongTabImpl(tab) };
            _UpdateTabIcon(*tabImpl);
            _UpdateTitle(*tabImpl);
        }

        auto weakThis{ get_weak() };

        co_await winrt::resume_foreground(Dispatcher());

        // repopulate the new tab button's flyout with entries for each
        // profile, which might have changed
        if (auto page{ weakThis.get() })
        {
            _UpdateTabWidthMode();
            _CreateNewTabFlyout();
        }

        // Reload the current value of alwaysOnTop from the settings file. This
        // will let the user hot-reload this setting, but any runtime changes to
        // the alwaysOnTop setting will be lost.
        _isAlwaysOnTop = _settings->GlobalSettings().AlwaysOnTop();
        _alwaysOnTopChangedHandlers(*this, nullptr);
    }

<<<<<<< HEAD
    void TerminalPage::SetStartupConnection(winrt::Microsoft::Terminal::TerminalConnection::ITerminalConnection conn)
    {
        _startupConnection = conn;
=======
    // This is a helper to aid in sorting commands by their `Name`s, alphabetically.
    static bool _compareSchemeNames(const winrt::TerminalApp::ColorScheme& lhs, const winrt::TerminalApp::ColorScheme& rhs)
    {
        std::wstring leftName{ lhs.Name() };
        std::wstring rightName{ rhs.Name() };
        return leftName.compare(rightName) < 0;
    }

    // Method Description:
    // - Takes a mapping of names->commands and expands them
    // Arguments:
    // - <none>
    // Return Value:
    // - <none>
    IMap<winrt::hstring, winrt::TerminalApp::Command> TerminalPage::_ExpandCommands(IMapView<winrt::hstring, winrt::TerminalApp::Command> commandsToExpand,
                                                                                    gsl::span<const ::TerminalApp::Profile> profiles,
                                                                                    const std::unordered_map<std::wstring, winrt::TerminalApp::ColorScheme>& schemes)
    {
        std::vector<::TerminalApp::SettingsLoadWarnings> warnings;

        std::vector<winrt::TerminalApp::ColorScheme> sortedSchemes;
        sortedSchemes.reserve(schemes.size());

        for (const auto& nameAndScheme : schemes)
        {
            sortedSchemes.push_back(nameAndScheme.second);
        }
        std::sort(sortedSchemes.begin(),
                  sortedSchemes.end(),
                  _compareSchemeNames);

        IMap<winrt::hstring, winrt::TerminalApp::Command> copyOfCommands = winrt::single_threaded_map<winrt::hstring, winrt::TerminalApp::Command>();
        for (const auto& nameAndCommand : commandsToExpand)
        {
            copyOfCommands.Insert(nameAndCommand.Key(), nameAndCommand.Value());
        }

        Command::ExpandCommands(copyOfCommands,
                                profiles,
                                sortedSchemes,
                                warnings);

        return copyOfCommands;
    }
    // Method Description:
    // - Repopulates the list of commands in the command palette with the
    //   current commands in the settings. Also updates the keybinding labels to
    //   reflect any matching keybindings.
    // Arguments:
    // - <none>
    // Return Value:
    // - <none>
    void TerminalPage::_UpdateCommandsForPalette()
    {
        IMap<winrt::hstring, winrt::TerminalApp::Command> copyOfCommands = _ExpandCommands(_settings->GlobalSettings().GetCommands().GetView(),
                                                                                           _settings->GetProfiles(),
                                                                                           _settings->GlobalSettings().GetColorSchemes());

        _recursiveUpdateCommandKeybindingLabels(_settings, copyOfCommands.GetView());
        _recursiveUpdateCommandIcons(copyOfCommands.GetView());

        // Update the command palette when settings reload
        auto commandsCollection = winrt::single_threaded_vector<winrt::TerminalApp::Command>();
        for (const auto& nameAndCommand : copyOfCommands)
        {
            commandsCollection.Append(nameAndCommand.Value());
        }

        CommandPalette().SetCommands(commandsCollection);
>>>>>>> 92837815
    }

    // Method Description:
    // - Sets the initial actions to process on startup. We'll make a copy of
    //   this list, and process these actions when we're loaded.
    // - This function will have no effective result after Create() is called.
    // Arguments:
    // - actions: a list of Actions to process on startup.
    // Return Value:
    // - <none>
    void TerminalPage::SetStartupActions(std::vector<winrt::TerminalApp::ActionAndArgs>& actions)
    {
        // The fastest way to copy all the actions out of the std::vector and
        // put them into a winrt::IVector is by making a copy, then moving the
        // copy into the winrt vector ctor.
        auto listCopy = actions;
        _startupActions = winrt::single_threaded_vector<winrt::TerminalApp::ActionAndArgs>(std::move(listCopy));
    }

    winrt::TerminalApp::IDialogPresenter TerminalPage::DialogPresenter() const
    {
        return _dialogPresenter.get();
    }

    void TerminalPage::DialogPresenter(winrt::TerminalApp::IDialogPresenter dialogPresenter)
    {
        _dialogPresenter = dialogPresenter;
    }

    // Method Description:
    // - This is the method that App will call when the titlebar
    //   has been clicked. It dismisses any open flyouts.
    // Arguments:
    // - <none>
    // Return Value:
    // - <none>
    void TerminalPage::TitlebarClicked()
    {
        if (_newTabButton && _newTabButton.Flyout())
        {
            _newTabButton.Flyout().Hide();
        }
    }

    // Method Description:
    // - Called when the user tries to do a search using keybindings.
    //   This will tell the current focused terminal control to create
    //   a search box and enable find process.
    // Arguments:
    // - <none>
    // Return Value:
    // - <none>
    void TerminalPage::_Find()
    {
        const auto termControl = _GetActiveControl();
        termControl.CreateSearchBoxControl();
    }

    // Method Description:
    // - Toggles borderless mode. Hides the tab row, and raises our
    //   FocusModeChanged event.
    // Arguments:
    // - <none>
    // Return Value:
    // - <none>
    void TerminalPage::ToggleFocusMode()
    {
        _isInFocusMode = !_isInFocusMode;
        _UpdateTabView();
        _focusModeChangedHandlers(*this, nullptr);
    }

    // Method Description:
    // - Toggles fullscreen mode. Hides the tab row, and raises our
    //   FullscreenChanged event.
    // Arguments:
    // - <none>
    // Return Value:
    // - <none>
    void TerminalPage::ToggleFullscreen()
    {
        _isFullscreen = !_isFullscreen;
        _UpdateTabView();
        _fullscreenChangedHandlers(*this, nullptr);
    }

    // Method Description:
    // - Toggles always on top mode. Raises our AlwaysOnTopChanged event.
    // Arguments:
    // - <none>
    // Return Value:
    // - <none>
    void TerminalPage::ToggleAlwaysOnTop()
    {
        _isAlwaysOnTop = !_isAlwaysOnTop;
        _alwaysOnTopChangedHandlers(*this, nullptr);
    }

    // Method Description:
    // - Returns a com_ptr to the implementation type of the tab at the given index
    // Arguments:
    // - index: an unsigned integer index to a tab in _tabs
    // Return Value:
    // - a com_ptr to the implementation type of the Tab
    winrt::com_ptr<Tab> TerminalPage::_GetStrongTabImpl(const uint32_t index) const
    {
        winrt::com_ptr<Tab> tabImpl;
        tabImpl.copy_from(winrt::get_self<Tab>(_tabs.GetAt(index)));
        return tabImpl;
    }

    // Method Description:
    // - Returns a com_ptr to the implementation type of the given projected Tab
    // Arguments:
    // - tab: the projected type of a Tab
    // Return Value:
    // - a com_ptr to the implementation type of the Tab
    winrt::com_ptr<Tab> TerminalPage::_GetStrongTabImpl(const ::winrt::TerminalApp::Tab& tab) const
    {
        winrt::com_ptr<Tab> tabImpl;
        tabImpl.copy_from(winrt::get_self<Tab>(tab));
        return tabImpl;
    }

    // Method Description:
    // - Sets the tab split button color when a new tab color is selected
    // Arguments:
    // - color: The color of the newly selected tab, used to properly calculate
    //          the foreground color of the split button (to match the font
    //          color of the tab)
    // - accentColor: the actual color we are going to use to paint the tab row and
    //                split button, so that there is some contrast between the tab
    //                and the non-client are behind it
    // Return Value:
    // - <none>
    void TerminalPage::_SetNewTabButtonColor(const Windows::UI::Color& color, const Windows::UI::Color& accentColor)
    {
        // TODO GH#3327: Look at what to do with the tab button when we have XAML theming
        bool IsBrightColor = ColorHelper::IsBrightColor(color);
        bool isLightAccentColor = ColorHelper::IsBrightColor(accentColor);
        winrt::Windows::UI::Color pressedColor{};
        winrt::Windows::UI::Color hoverColor{};
        winrt::Windows::UI::Color foregroundColor{};
        const float hoverColorAdjustment = 5.f;
        const float pressedColorAdjustment = 7.f;

        if (IsBrightColor)
        {
            foregroundColor = winrt::Windows::UI::Colors::Black();
        }
        else
        {
            foregroundColor = winrt::Windows::UI::Colors::White();
        }

        if (isLightAccentColor)
        {
            hoverColor = ColorHelper::Darken(accentColor, hoverColorAdjustment);
            pressedColor = ColorHelper::Darken(accentColor, pressedColorAdjustment);
        }
        else
        {
            hoverColor = ColorHelper::Lighten(accentColor, hoverColorAdjustment);
            pressedColor = ColorHelper::Lighten(accentColor, pressedColorAdjustment);
        }

        Media::SolidColorBrush backgroundBrush{ accentColor };
        Media::SolidColorBrush backgroundHoverBrush{ hoverColor };
        Media::SolidColorBrush backgroundPressedBrush{ pressedColor };
        Media::SolidColorBrush foregroundBrush{ foregroundColor };

        _newTabButton.Resources().Insert(winrt::box_value(L"SplitButtonBackground"), backgroundBrush);
        _newTabButton.Resources().Insert(winrt::box_value(L"SplitButtonBackgroundPointerOver"), backgroundHoverBrush);
        _newTabButton.Resources().Insert(winrt::box_value(L"SplitButtonBackgroundPressed"), backgroundPressedBrush);

        _newTabButton.Resources().Insert(winrt::box_value(L"SplitButtonForeground"), foregroundBrush);
        _newTabButton.Resources().Insert(winrt::box_value(L"SplitButtonForegroundPointerOver"), foregroundBrush);
        _newTabButton.Resources().Insert(winrt::box_value(L"SplitButtonForegroundPressed"), foregroundBrush);

        _newTabButton.Background(backgroundBrush);
        _newTabButton.Foreground(foregroundBrush);
    }

    // Method Description:
    // - Clears the tab split button color to a system color
    //   (or white if none is found) when the tab's color is cleared
    // - Clears the tab row color to a system color
    //   (or white if none is found) when the tab's color is cleared
    // Arguments:
    // - <none>
    // Return Value:
    // - <none>
    void TerminalPage::_ClearNewTabButtonColor()
    {
        // TODO GH#3327: Look at what to do with the tab button when we have XAML theming
        winrt::hstring keys[] = {
            L"SplitButtonBackground",
            L"SplitButtonBackgroundPointerOver",
            L"SplitButtonBackgroundPressed",
            L"SplitButtonForeground",
            L"SplitButtonForegroundPointerOver",
            L"SplitButtonForegroundPressed"
        };

        // simply clear any of the colors in the split button's dict
        for (auto keyString : keys)
        {
            auto key = winrt::box_value(keyString);
            if (_newTabButton.Resources().HasKey(key))
            {
                _newTabButton.Resources().Remove(key);
            }
        }

        const auto res = Application::Current().Resources();

        const auto defaultBackgroundKey = winrt::box_value(L"TabViewItemHeaderBackground");
        const auto defaultForegroundKey = winrt::box_value(L"SystemControlForegroundBaseHighBrush");
        winrt::Windows::UI::Xaml::Media::SolidColorBrush backgroundBrush;
        winrt::Windows::UI::Xaml::Media::SolidColorBrush foregroundBrush;

        // TODO: Related to GH#3917 - I think if the system is set to "Dark"
        // theme, but the app is set to light theme, then this lookup still
        // returns to us the dark theme brushes. There's gotta be a way to get
        // the right brushes...
        // See also GH#5741
        if (res.HasKey(defaultBackgroundKey))
        {
            winrt::Windows::Foundation::IInspectable obj = res.Lookup(defaultBackgroundKey);
            backgroundBrush = obj.try_as<winrt::Windows::UI::Xaml::Media::SolidColorBrush>();
        }
        else
        {
            backgroundBrush = winrt::Windows::UI::Xaml::Media::SolidColorBrush{ winrt::Windows::UI::Colors::Black() };
        }

        if (res.HasKey(defaultForegroundKey))
        {
            winrt::Windows::Foundation::IInspectable obj = res.Lookup(defaultForegroundKey);
            foregroundBrush = obj.try_as<winrt::Windows::UI::Xaml::Media::SolidColorBrush>();
        }
        else
        {
            foregroundBrush = winrt::Windows::UI::Xaml::Media::SolidColorBrush{ winrt::Windows::UI::Colors::White() };
        }

        _newTabButton.Background(backgroundBrush);
        _newTabButton.Foreground(foregroundBrush);
    }

    // Method Description:
    // - Sets the tab split button color when a new tab color is selected
    // - This method could also set the color of the title bar and tab row
    // in the future
    // Arguments:
    // - selectedTabColor: The color of the newly selected tab
    // Return Value:
    // - <none>
    void TerminalPage::_SetNonClientAreaColors(const Windows::UI::Color& /*selectedTabColor*/)
    {
        // TODO GH#3327: Look at what to do with the NC area when we have XAML theming
    }

    // Method Description:
    // - Clears the tab split button color when the tab's color is cleared
    // - This method could also clear the color of the title bar and tab row
    // in the future
    // Arguments:
    // - <none>
    // Return Value:
    // - <none>
    void TerminalPage::_ClearNonClientAreaColors()
    {
        // TODO GH#3327: Look at what to do with the NC area when we have XAML theming
    }

    // Function Description:
    // - This is a helper method to get the commandline out of a
    //   ExecuteCommandline action, break it into subcommands, and attempt to
    //   parse it into actions. This is used by _HandleExecuteCommandline for
    //   processing commandlines in the current WT window.
    // Arguments:
    // - args: the ExecuteCommandlineArgs to synthesize a list of startup actions for.
    // Return Value:
    // - an empty list if we failed to parse, otherwise a list of actions to execute.
    std::vector<winrt::TerminalApp::ActionAndArgs> TerminalPage::ConvertExecuteCommandlineToActions(const TerminalApp::ExecuteCommandlineArgs& args)
    {
        if (!args || args.Commandline().empty())
        {
            return {};
        }
        // Convert the commandline into an array of args with
        // CommandLineToArgvW, similar to how the app typically does when
        // called from the commandline.
        int argc = 0;
        wil::unique_any<LPWSTR*, decltype(&::LocalFree), ::LocalFree> argv{ CommandLineToArgvW(args.Commandline().c_str(), &argc) };
        if (argv)
        {
            std::vector<winrt::hstring> args;

            // Make sure the first argument is wt.exe, because ParseArgs will
            // always skip the program name. The particular value of this first
            // string doesn't terribly matter.
            args.emplace_back(L"wt.exe");
            for (auto& elem : wil::make_range(argv.get(), argc))
            {
                args.emplace_back(elem);
            }
            winrt::array_view<const winrt::hstring> argsView{ args };

            ::TerminalApp::AppCommandlineArgs appArgs;
            if (appArgs.ParseArgs(argsView) == 0)
            {
                return appArgs.GetStartupActions();
            }
        }
        return {};
    }

    void TerminalPage::_CommandPaletteClosed(const IInspectable& /*sender*/,
                                             const RoutedEventArgs& /*eventArgs*/)
    {
        // Return focus to the active control
        if (auto index{ _GetFocusedTabIndex() })
        {
            _GetStrongTabImpl(index.value())->SetFocused(true);
        }
    }

    bool TerminalPage::FocusMode() const
    {
        return _isInFocusMode;
    }

    bool TerminalPage::Fullscreen() const
    {
        return _isFullscreen;
    }
    // Method Description:
    // - Returns true if we're currently in "Always on top" mode. When we're in
    //   always on top mode, the window should be on top of all other windows.
    //   If multiple windows are all "always on top", they'll maintain their own
    //   z-order, with all the windows on top of all other non-topmost windows.
    // Arguments:
    // - <none>
    // Return Value:
    // - true if we should be in "always on top" mode
    bool TerminalPage::AlwaysOnTop() const
    {
        return _isAlwaysOnTop;
    }

    // -------------------------------- WinRT Events ---------------------------------
    // Winrt events need a method for adding a callback to the event and removing the callback.
    // These macros will define them both for you.
    DEFINE_EVENT_WITH_TYPED_EVENT_HANDLER(TerminalPage, TitleChanged, _titleChangeHandlers, winrt::Windows::Foundation::IInspectable, winrt::hstring);
    DEFINE_EVENT_WITH_TYPED_EVENT_HANDLER(TerminalPage, LastTabClosed, _lastTabClosedHandlers, winrt::Windows::Foundation::IInspectable, winrt::TerminalApp::LastTabClosedEventArgs);
    DEFINE_EVENT_WITH_TYPED_EVENT_HANDLER(TerminalPage, SetTitleBarContent, _setTitleBarContentHandlers, winrt::Windows::Foundation::IInspectable, UIElement);
    DEFINE_EVENT_WITH_TYPED_EVENT_HANDLER(TerminalPage, FocusModeChanged, _focusModeChangedHandlers, winrt::Windows::Foundation::IInspectable, winrt::Windows::Foundation::IInspectable);
    DEFINE_EVENT_WITH_TYPED_EVENT_HANDLER(TerminalPage, FullscreenChanged, _fullscreenChangedHandlers, winrt::Windows::Foundation::IInspectable, winrt::Windows::Foundation::IInspectable);
    DEFINE_EVENT_WITH_TYPED_EVENT_HANDLER(TerminalPage, AlwaysOnTopChanged, _alwaysOnTopChangedHandlers, winrt::Windows::Foundation::IInspectable, winrt::Windows::Foundation::IInspectable);
}<|MERGE_RESOLUTION|>--- conflicted
+++ resolved
@@ -2070,11 +2070,11 @@
         _alwaysOnTopChangedHandlers(*this, nullptr);
     }
 
-<<<<<<< HEAD
     void TerminalPage::SetStartupConnection(winrt::Microsoft::Terminal::TerminalConnection::ITerminalConnection conn)
     {
         _startupConnection = conn;
-=======
+    }
+
     // This is a helper to aid in sorting commands by their `Name`s, alphabetically.
     static bool _compareSchemeNames(const winrt::TerminalApp::ColorScheme& lhs, const winrt::TerminalApp::ColorScheme& rhs)
     {
@@ -2144,7 +2144,6 @@
         }
 
         CommandPalette().SetCommands(commandsCollection);
->>>>>>> 92837815
     }
 
     // Method Description:
