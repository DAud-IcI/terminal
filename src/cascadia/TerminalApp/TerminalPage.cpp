--- conflicted
+++ resolved
@@ -795,13 +795,10 @@
         _actionDispatch->ResetFontSize({ this, &TerminalPage::_HandleResetFontSize });
         _actionDispatch->ToggleFullscreen({ this, &TerminalPage::_HandleToggleFullscreen });
         _actionDispatch->ToggleCommandPalette({ this, &TerminalPage::_HandleToggleCommandPalette });
-<<<<<<< HEAD
         _actionDispatch->ToggleTabSwitcher({ this, &TerminalPage::_HandleToggleTabSwitcher });
-=======
         _actionDispatch->SetTabColor({ this, &TerminalPage::_HandleSetTabColor });
         _actionDispatch->OpenTabColorPicker({ this, &TerminalPage::_HandleOpenTabColorPicker });
         _actionDispatch->RenameTab({ this, &TerminalPage::_HandleRenameTab });
->>>>>>> 76cb9654
     }
 
     // Method Description:
