// Copyright (c) Microsoft Corporation.
// Licensed under the MIT license.

#include "pch.h"
#include "CommandPalette.h"
#include "ActionAndArgs.h"
#include "ActionArgs.h"
#include "Command.h"

#include "CommandPalette.g.cpp"
#include <winrt/Microsoft.Terminal.Settings.h>

using namespace winrt;
using namespace winrt::TerminalApp;
using namespace winrt::Windows::UI::Core;
using namespace winrt::Windows::UI::Xaml;
using namespace winrt::Windows::System;
using namespace winrt::Windows::Foundation;
using namespace winrt::Windows::Foundation::Collections;
using namespace winrt::Windows::UI::Core;

namespace winrt::TerminalApp::implementation
{
    CommandPalette::CommandPalette() :
        _anchorKey{ TerminalApp::AnchorKey::None }
    {
        InitializeComponent();

        _filteredActions = winrt::single_threaded_observable_vector<winrt::TerminalApp::Command>();
        _allActions = winrt::single_threaded_vector<winrt::TerminalApp::Command>();
        _allTabActions = winrt::single_threaded_vector<winrt::TerminalApp::Command>();

        if (CommandPaletteShadow())
        {
            // Hook up the shadow on the command palette to the backdrop that
            // will actually show it. This needs to be done at runtime, and only
            // if the shadow actually exists. ThemeShadow isn't supported below
            // version 18362.
            CommandPaletteShadow().Receivers().Append(_shadowBackdrop());
            // "raise" the command palette up by 16 units, so it will cast a shadow.
            _backdrop().Translation({ 0, 0, 16 });
        }
    }

    // Method Description:
    // - Toggles the visibility of the command palette. This will auto-focus the
    //   input box within the palette.
    // - TODO GH#6677: When we add support for commandline mode, accept a parameter here
    //   for which mode we should enter in.
    void CommandPalette::ToggleVisibility()
    {
        const bool isVisible = Visibility() == Visibility::Visible;
        if (!isVisible)
        {
            // Become visible
            Visibility(Visibility::Visible);
            _searchBox().Focus(FocusState::Programmatic);
            _filteredActionsView().SelectedIndex(0);
        }
        else
        {
            // Raise an event to return control to the Terminal.
            _close();
        }
    }

    // Method Description:
    // - Moves the focus up or down the list of commands. If we're at the top,
    //   we'll loop around to the bottom, and vice-versa.
    // Arguments:
    // - moveDown: if true, we're attempting to move to the next item in the
    //   list. Otherwise, we're attempting to move to the previous.
    // Return Value:
    // - <none>
    void CommandPalette::_selectNextItem(const bool moveDown)
    {
        const auto selected = _filteredActionsView().SelectedIndex();
        const int numItems = ::base::saturated_cast<int>(_filteredActionsView().Items().Size());
        // Wraparound math. By adding numItems and then calculating modulo numItems,
        // we clamp the values to the range [0, numItems) while still supporting moving
        // upward from 0 to numItems - 1.
        const auto newIndex = ((numItems + selected + (moveDown ? 1 : -1)) % numItems);
        _filteredActionsView().SelectedIndex(newIndex);
        _filteredActionsView().ScrollIntoView(_filteredActionsView().SelectedItem());
    }

    void CommandPalette::_previewKeyDownHandler(Windows::Foundation::IInspectable const& /*sender*/,
                                                Windows::UI::Xaml::Input::KeyRoutedEventArgs const& e)
    {
        auto key = e.OriginalKey();

        if (_tabSwitcherMode)
        {
            auto const state = CoreWindow::GetForCurrentThread().GetKeyState(winrt::Windows::System::VirtualKey::Control);
            if (WI_IsFlagSet(state, CoreVirtualKeyStates::Down))
            {
                if (key == VirtualKey::Tab)
                {
                    _selectNextItem(true);
                    e.Handled(true);
                }
            }
        }
    }

    // Method Description:
    // - Process keystrokes in the input box. This is used for moving focus up
    //   and down the list of commands in Action mode, and for executing
    //   commands in both Action mode and Commandline mode.
    // Arguments:
    // - e: the KeyRoutedEventArgs containing info about the keystroke.
    // Return Value:
    // - <none>
    void CommandPalette::_keyDownHandler(IInspectable const& /*sender*/,
                                         Windows::UI::Xaml::Input::KeyRoutedEventArgs const& e)
    {
        auto key = e.OriginalKey();

        if (_keyBindings)
        {
            // First, try letting the keybindings handle this key. The user can
            // see a list of keybindings, they should be able to use them.
            CoreWindow window = CoreWindow::GetForCurrentThread();
            const auto ctrl = WI_IsFlagSet(window.GetKeyState(VirtualKey::RightControl), CoreVirtualKeyStates::Down) ||
                              WI_IsFlagSet(window.GetKeyState(VirtualKey::LeftControl), CoreVirtualKeyStates::Down);
            const auto alt = WI_IsFlagSet(window.GetKeyState(VirtualKey::RightMenu), CoreVirtualKeyStates::Down) ||
                             WI_IsFlagSet(window.GetKeyState(VirtualKey::LeftMenu), CoreVirtualKeyStates::Down);
            const auto shift = WI_IsFlagSet(window.GetKeyState(VirtualKey::Shift), CoreVirtualKeyStates::Down);
            winrt::Microsoft::Terminal::Settings::KeyChord kc{ ctrl, alt, shift, static_cast<int32_t>(key) };
            if (_keyBindings.TryKeyChord(kc))
            {
                // if the keybindings handled the key, then we can go ahead and close ourself.
                _close();
                return;
            }
        }

        if (key == VirtualKey::Up)
        {
            // Action Mode: Move focus to the next item in the list.
            _selectNextItem(false);
            e.Handled(true);
        }
        else if (key == VirtualKey::Down)
        {
            // Action Mode: Move focus to the previous item in the list.
            _selectNextItem(true);
            e.Handled(true);
        }
        else if (key == VirtualKey::Enter)
        {
            // Action Mode: Dispatch the action of the selected command.

            if (const auto selectedItem = _filteredActionsView().SelectedItem())
            {
                if (const auto data = selectedItem.try_as<TerminalApp::Command>())
                {
                    const auto actionAndArgs = data.Action();
                    _dispatch.DoAction(actionAndArgs);
                    _close();
                }
            }

            e.Handled(true);
        }
        else if (key == VirtualKey::Escape)
        {
            // Action Mode: Dismiss the palette if the text is empty, otherwise clear the search string.
            if (_searchBox().Text().empty())
            {
                _close();
            }
            else
            {
                _searchBox().Text(L"");
            }
        }
    }

    // Method Description:
    // - This event is triggered when someone clicks anywhere in the bounds of
    //   the window that's _not_ the command palette UI. When that happens,
    //   we'll want to dismiss the palette.
    // Arguments:
    // - <unused>
    // Return Value:
    // - <none>
    void CommandPalette::_rootPointerPressed(Windows::Foundation::IInspectable const& /*sender*/,
                                             Windows::UI::Xaml::Input::PointerRoutedEventArgs const& /*e*/)
    {
        _close();
    }

    // Method Description:
    // - This event is only triggered when someone clicks in the space right
    //   next to the text box in the command palette. We _don't_ want that click
    //   to light dismiss the palette, so we'll mark it handled here.
    // Arguments:
    // - e: the PointerRoutedEventArgs that we want to mark as handled
    // Return Value:
    // - <none>
    void CommandPalette::_backdropPointerPressed(Windows::Foundation::IInspectable const& /*sender*/,
                                                 Windows::UI::Xaml::Input::PointerRoutedEventArgs const& e)
    {
        e.Handled(true);
    }

    // Method Description:
    // - This event is called when the user clicks on an individual item from
    //   the list. We'll get the item that was clicked and dispatch the command
    //   that the user clicked on.
    // Arguments:
    // - e: an ItemClickEventArgs who's ClickedItem() will be the command that was clicked on.
    // Return Value:
    // - <none>
    void CommandPalette::_listItemClicked(Windows::Foundation::IInspectable const& /*sender*/,
                                          Windows::UI::Xaml::Controls::ItemClickEventArgs const& e)
    {
        if (auto command{ e.ClickedItem().try_as<TerminalApp::Command>() })
        {
            const auto actionAndArgs = command.Action();
            _dispatch.DoAction(actionAndArgs);
            _close();
        }
    }

    void CommandPalette::_keyUpHandler(Windows::Foundation::IInspectable const& /*sender*/,
                                       Windows::UI::Xaml::Input::KeyRoutedEventArgs const& e)
    {
        auto key = e.OriginalKey();

        if (_tabSwitcherMode)
        {
            if (key == VirtualKey::Control)
            {
                // Once the user lifts the anchor key, we'll switch to the currently selected tab
                // then close the tab switcher.

                if (const auto selectedItem = _FilteredActionsView().SelectedItem())
                {
                    if (const auto data = selectedItem.try_as<TerminalApp::Command>())
                    {
                        const auto actionAndArgs = data.Action();
                        _dispatch.DoAction(actionAndArgs);
                        ToggleTabSwitcher(TerminalApp::AnchorKey::None);
                    }
                }

                e.Handled(true);
            }
        }
    }

    // Method Description:
    // - Event handler for when the text in the input box changes. In Action
    //   Mode, we'll update the list of displayed commands, and select the first one.
    // Arguments:
    // - <unused>
    // Return Value:
    // - <none>
    void CommandPalette::_filterTextChanged(IInspectable const& /*sender*/,
                                            Windows::UI::Xaml::RoutedEventArgs const& /*args*/)
    {
        _updateFilteredActions();
        _filteredActionsView().SelectedIndex(0);

        _noMatchesText().Visibility(_filteredActions.Size() > 0 ? Visibility::Collapsed : Visibility::Visible);
    }

    Collections::IObservableVector<TerminalApp::Command> CommandPalette::FilteredActions()
    {
        return _filteredActions;
    }

    void CommandPalette::SetActions(Collections::IVector<TerminalApp::Command> const& actions)
    {
        _allActions = actions;
        _updateFilteredActions();
    }

    // This is a helper to aid in sorting commands by their `Name`s, alphabetically.
    static bool _compareCommandNames(const TerminalApp::Command& lhs, const TerminalApp::Command& rhs)
    {
        std::wstring_view leftName{ lhs.Name() };
        std::wstring_view rightName{ rhs.Name() };
        return leftName.compare(rightName) < 0;
    }

    // This is a helper struct to aid in sorting Commands by a given weighting.
    struct WeightedCommand
    {
        TerminalApp::Command command;
        int weight;

        bool operator<(const WeightedCommand& other) const
        {
            // If two commands have the same weight, then we'll sort them alphabetically.
            if (weight == other.weight)
            {
                return !_compareCommandNames(command, other.command);
            }
            return weight < other.weight;
        }
    };

    // Method Description:
    // - Update our list of filtered actions to reflect the current contents of
    //   the input box. For more details on which commands will be displayed,
    //   see `_getWeight`.
    // Arguments:
    // - <none>
    // Return Value:
    // - <none>
    void CommandPalette::_updateFilteredActions()
    {
        _filteredActions.Clear();
        auto searchText = _searchBox().Text();
        const bool addAll = searchText.empty();

        // If there's no filter text, then just add all the commands in order to the list.
        // - TODO GH#6647:Possibly add the MRU commands first in order, followed
        //   by the rest of the commands.
        if (addAll)
        {
            // Add all the commands, but make sure they're sorted alphabetically.
            std::vector<TerminalApp::Command> sortedCommands;
            sortedCommands.reserve(_allActions.Size());

            for (auto action : _allActions)
            {
                sortedCommands.push_back(action);
            }
            std::sort(sortedCommands.begin(),
                      sortedCommands.end(),
                      _compareCommandNames);

            for (auto action : sortedCommands)
            {
                _filteredActions.Append(action);
            }

            return;
        }

        // Here, there was some filter text.
        // Show these actions in a weighted order.
        // - Matching the first character of a word, then the first char of a
        //   subsequent word seems better than just "the order they appear in
        //   the list".
<<<<<<< HEAD
        // - TODO GH#TODO:"Recently used commands" ordering also seems valuable.

        auto compare = [searchText](const TerminalApp::Command& left, const TerminalApp::Command& right) {
            const int leftWeight = _getWeight(left.Name(), searchText);
            const int rightWeight = _getWeight(right.Name(), searchText);
            return leftWeight < rightWeight;
        };
=======
        // - TODO GH#6647:"Recently used commands" ordering also seems valuable.
        //      * This could be done by weighting the recently used commands
        //        higher the more recently they were used, then weighting all
        //        the unused commands as 1
>>>>>>> 76cb9654

        // Use a priority queue to order commands so that "better" matches
        // appear first in the list. The ordering will be determined by the
        // match weight produced by _getWeight.
<<<<<<< HEAD
        std::priority_queue<TerminalApp::Command, std::vector<TerminalApp::Command>, decltype(compare)> heap(compare);
=======
        std::priority_queue<WeightedCommand> heap;
>>>>>>> 76cb9654
        for (auto action : _allActions)
        {
            const auto weight = CommandPalette::_getWeight(searchText, action.Name());
            if (weight > 0)
            {
                WeightedCommand wc;
                wc.command = action;
                wc.weight = weight;
                heap.push(wc);
            }
        }

        // At this point, all the commands in heap are matches. We've also
        // sorted commands with the same weight alphabetically.
        // Remove everything in-order from the queue, and add to the list of
        // filtered actions.
        while (!heap.empty())
        {
            auto top = heap.top();
            heap.pop();
            _filteredActions.Append(top.command);
        }
    }

    // Function Description:
    // - Calculates a "weighting" by which should be used to order a command
    //   name relative to other names, given a specific search string.
    //   Currently, this is based off of two factors:
    //   * The weight is incremented once for each matched character of the
    //     search text.
    //   * If a matching character from the search text was found at the start
    //     of a word in the name, then we increment the weight again.
    //     * For example, for a search string "sp", we want "Split Pane" to
    //       appear in the list before "Close Pane"
    //   * Consecutive matches will be weighted higher than matches with
    //     characters in between the search characters.
    // - This will return 0 if the command should not be shown. If all the
    //   characters of search text appear in order in `name`, then this function
    //   will return a positive number. There can be any number of characters
    //   separating consecutive characters in searchText.
    //   * For example:
    //      "name": "New Tab"
    //      "name": "Close Tab"
    //      "name": "Close Pane"
    //      "name": "[-] Split Horizontal"
    //      "name": "[ | ] Split Vertical"
    //      "name": "Next Tab"
    //      "name": "Prev Tab"
    //      "name": "Open Settings"
    //      "name": "Open Media Controls"
    //   * "open" should return both "**Open** Settings" and "**Open** Media Controls".
    //   * "Tab" would return "New **Tab**", "Close **Tab**", "Next **Tab**" and "Prev
    //     **Tab**".
    //   * "P" would return "Close **P**ane", "[-] S**p**lit Horizontal", "[ | ]
    //     S**p**lit Vertical", "**P**rev Tab", "O**p**en Settings" and "O**p**en Media
    //     Controls".
    //   * "sv" would return "[ | ] Split Vertical" (by matching the **S** in
    //     "Split", then the **V** in "Vertical").
    // Arguments:
    // - searchText: the string of text to search for in `name`
    // - name: the name to check
    // Return Value:
    // - the relative weight of this match
    int CommandPalette::_getWeight(const winrt::hstring& searchText,
                                   const winrt::hstring& name)
    {
        int totalWeight = 0;
        bool lastWasSpace = true;

        auto it = name.cbegin();

        for (auto searchChar : searchText)
        {
            searchChar = std::towlower(searchChar);
            // Advance the iterator to the next character that we're looking
            // for.

            bool lastWasMatch = true;
            while (true)
            {
                // If we are at the end of the name string, we haven't found
                // it.
                if (it == name.cend())
                {
                    return false;
                }

                // found it
                if (std::towlower(*it) == searchChar)
                {
                    break;
                }

                lastWasSpace = *it == L' ';
                ++it;
                lastWasMatch = false;
            }

            // Advance the iterator by one character so that we don't
            // end up on the same character in the next iteration.
            ++it;

            totalWeight += 1;
            totalWeight += lastWasSpace ? 1 : 0;
            totalWeight += (lastWasMatch) ? 1 : 0;
        }

        return totalWeight;
    }

    void CommandPalette::SetDispatch(const winrt::TerminalApp::ShortcutActionDispatch& dispatch)
    {
        _dispatch = dispatch;
    }

    void CommandPalette::SetKeyBindings(const winrt::Microsoft::Terminal::Settings::IKeyBindings& bindings)
    {
        _keyBindings = bindings;
    }

    // Method Description:
    // - Dismiss the command palette. This will:
    //   * select all the current text in the input box
    //   * set our visibility to Hidden
    //   * raise our Closed event, so the page can return focus to the active Terminal
    // Arguments:
    // - <none>
    // Return Value:
    // - <none>
    void CommandPalette::_close()
    {
        Visibility(Visibility::Collapsed);

        // Clear the text box each time we close the dialog. This is consistent with VsCode.
        _searchBox().Text(L"");
        _ClosedHandlers(*this, RoutedEventArgs{});
    }

<<<<<<< HEAD
    void CommandPalette::OnTabsChanged(const IInspectable& s, const IVectorChangedEventArgs& e)
    {
        if (auto tabList = s.try_as<IObservableVector<TerminalApp::Tab>>())
        {
            auto idx = e.Index();
            auto changedEvent = e.CollectionChange();
            auto tab = tabList.GetAt(idx);

            switch (changedEvent)
            {
                case CollectionChange::ItemChanged:
                {
                    GenerateCommandForTab(idx, false, tab);
                    break;
                }
                case CollectionChange::ItemInserted:
                {
                    GenerateCommandForTab(idx, true, tab);

                    // Unless we're appending to the end, we need to refresh the index indicator text.
                    //if (idx != _allTabActions.Size() - 1)
                    //{
                    //    RefreshTabIndices(idx);
                    //}
                    break;
                }
                case CollectionChange::ItemRemoved:
                {
                    _allTabActions.RemoveAt(idx);
                    break;
                }
            }
        }
    }

    void CommandPalette::GenerateCommandForTab(const uint32_t idx, bool inserted, TerminalApp::Tab& tab)
    {
        auto focusTabAction = winrt::make_self<implementation::ActionAndArgs>();
        auto args = winrt::make_self<implementation::SwitchToTabArgs>();
        args->TabIndex(idx);

        focusTabAction->Action(ShortcutAction::SwitchToTab);
        focusTabAction->Args(*args);

        auto command = winrt::make_self<implementation::Command>();
        command->Action(*focusTabAction);
        command->KeyChordText(L"index : " + to_hstring(idx));
        command->Name(tab.Title());

        // Listen for changes to this particular Tab's title so we can update the corresponding Command name.
        auto weakThis{ get_weak() };
        auto weakCommand{ command->get_weak() };
        tab.PropertyChanged([weakThis, weakCommand, tab](auto&&, const Windows::UI::Xaml::Data::PropertyChangedEventArgs& args) {
            auto palette{ weakThis.get() };
            auto command{ weakCommand.get() };
            if (palette && command)
            {
                if (args.PropertyName() == L"Title")
                {
                    command->Name(tab.Title());
                }
            }
        });

        if (inserted)
        {
            _allTabActions.InsertAt(idx, *command);
        }
        else
        {
            _allTabActions.SetAt(idx, *command);
        }

        // We don't need to update the filtered actions if the
        // command palette's actions aren't tab switcher actions.
        if (_tabSwitcherMode)
        {
            _updateFilteredActions();
        }
    }

    void CommandPalette::RefreshTabIndices(const uint32_t startIdx)
    {
        for (auto i = startIdx + 1; i < _allTabActions.Size(); ++i)
        {
            /*GenerateCommandForTab(i, false);*/
        }
    }

    void CommandPalette::ToggleTabSwitcher(const TerminalApp::AnchorKey& anchorKey)
    {
        if (_tabSwitcherMode)
        {
            _anchorKey = anchorKey;
            _tabSwitcherMode = true;
            _allActions = _allTabActions;
            _updateFilteredActions();
            ToggleVisibility();
        }
        else
        {
            _tabSwitcherMode = false;
            // TODO: Callback to tell TerminalPage to set actions to command palette again.
            _updateFilteredActions();
            ToggleVisibility();
        }
        
    }

    DEFINE_EVENT_WITH_TYPED_EVENT_HANDLER(CommandPalette, Closed, _closeHandlers, TerminalApp::CommandPalette, winrt::Windows::UI::Xaml::RoutedEventArgs);
=======
>>>>>>> 76cb9654
}<|MERGE_RESOLUTION|>--- conflicted
+++ resolved
@@ -347,29 +347,15 @@
         // - Matching the first character of a word, then the first char of a
         //   subsequent word seems better than just "the order they appear in
         //   the list".
-<<<<<<< HEAD
-        // - TODO GH#TODO:"Recently used commands" ordering also seems valuable.
-
-        auto compare = [searchText](const TerminalApp::Command& left, const TerminalApp::Command& right) {
-            const int leftWeight = _getWeight(left.Name(), searchText);
-            const int rightWeight = _getWeight(right.Name(), searchText);
-            return leftWeight < rightWeight;
-        };
-=======
         // - TODO GH#6647:"Recently used commands" ordering also seems valuable.
         //      * This could be done by weighting the recently used commands
         //        higher the more recently they were used, then weighting all
         //        the unused commands as 1
->>>>>>> 76cb9654
 
         // Use a priority queue to order commands so that "better" matches
         // appear first in the list. The ordering will be determined by the
         // match weight produced by _getWeight.
-<<<<<<< HEAD
-        std::priority_queue<TerminalApp::Command, std::vector<TerminalApp::Command>, decltype(compare)> heap(compare);
-=======
         std::priority_queue<WeightedCommand> heap;
->>>>>>> 76cb9654
         for (auto action : _allActions)
         {
             const auto weight = CommandPalette::_getWeight(searchText, action.Name());
@@ -508,7 +494,6 @@
         _ClosedHandlers(*this, RoutedEventArgs{});
     }
 
-<<<<<<< HEAD
     void CommandPalette::OnTabsChanged(const IInspectable& s, const IVectorChangedEventArgs& e)
     {
         if (auto tabList = s.try_as<IObservableVector<TerminalApp::Tab>>())
@@ -618,7 +603,4 @@
         
     }
 
-    DEFINE_EVENT_WITH_TYPED_EVENT_HANDLER(CommandPalette, Closed, _closeHandlers, TerminalApp::CommandPalette, winrt::Windows::UI::Xaml::RoutedEventArgs);
-=======
->>>>>>> 76cb9654
 }