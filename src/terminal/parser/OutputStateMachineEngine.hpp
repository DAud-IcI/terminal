// Copyright (c) Microsoft Corporation.
// Licensed under the MIT license.

/*
Module Name:
- OutputStateMachineEngine.hpp

Abstract:
- This is the implementation of the client VT output state machine engine.
*/
#pragma once

#include <functional>

#include "../adapter/termDispatch.hpp"
#include "telemetry.hpp"
#include "IStateMachineEngine.hpp"
#include "../../inc/ITerminalOutputConnection.hpp"

namespace Microsoft::Console::VirtualTerminal
{
    class OutputStateMachineEngine : public IStateMachineEngine
    {
    public:
        OutputStateMachineEngine(std::unique_ptr<ITermDispatch> pDispatch);

        bool ActionExecute(const wchar_t wch) override;
        bool ActionExecuteFromEscape(const wchar_t wch) override;

        bool ActionPrint(const wchar_t wch) override;

        bool ActionPrintString(const std::wstring_view string) override;

        bool ActionPassThroughString(const std::wstring_view string) override;

        bool ActionEscDispatch(const VTID id) override;

        bool ActionVt52EscDispatch(const VTID id, const gsl::span<const size_t> parameters) override;

        bool ActionCsiDispatch(const VTID id, const gsl::span<const size_t> parameters) override;

        bool ActionClear() noexcept override;

        bool ActionIgnore() noexcept override;

        bool ActionOscDispatch(const wchar_t wch,
                               const size_t parameter,
                               const std::wstring_view string) override;

        bool ActionSs3Dispatch(const wchar_t wch,
                               const gsl::span<const size_t> parameters) noexcept override;

        bool ParseControlSequenceAfterSs3() const noexcept override;
        bool FlushAtEndOfString() const noexcept override;
        bool DispatchControlCharsFromEscape() const noexcept override;
        bool DispatchIntermediatesFromEscape() const noexcept override;

        void SetTerminalConnection(Microsoft::Console::ITerminalOutputConnection* const pTtyConnection,
                                   std::function<bool()> pfnFlushToTerminal);

        const ITermDispatch& Dispatch() const noexcept;
        ITermDispatch& Dispatch() noexcept;

    private:
        std::unique_ptr<ITermDispatch> _dispatch;
        Microsoft::Console::ITerminalOutputConnection* _pTtyConnection;
        std::function<bool()> _pfnFlushToTerminal;
        wchar_t _lastPrintedChar;
        std::vector<DispatchTypes::GraphicsOptions> _graphicsOptions;

        enum EscActionCodes : uint64_t
        {
            DECSC_CursorSave = VTID("7"),
            DECRC_CursorRestore = VTID("8"),
            DECKPAM_KeypadApplicationMode = VTID("="),
            DECKPNM_KeypadNumericMode = VTID(">"),
            IND_Index = VTID("D"),
            NEL_NextLine = VTID("E"),
            HTS_HorizontalTabSet = VTID("H"),
            RI_ReverseLineFeed = VTID("M"),
            SS2_SingleShift = VTID("N"),
            SS3_SingleShift = VTID("O"),
            ST_StringTerminator = VTID("\\"),
            RIS_ResetToInitialState = VTID("c"),
            LS2_LockingShift = VTID("n"),
            LS3_LockingShift = VTID("o"),
            LS1R_LockingShift = VTID("~"),
            LS2R_LockingShift = VTID("}"),
            LS3R_LockingShift = VTID("|"),
            DECALN_ScreenAlignmentPattern = VTID("#8")
        };

        enum CsiActionCodes : uint64_t
        {
            ICH_InsertCharacter = VTID("@"),
            CUU_CursorUp = VTID("A"),
            CUD_CursorDown = VTID("B"),
            CUF_CursorForward = VTID("C"),
            CUB_CursorBackward = VTID("D"),
            CNL_CursorNextLine = VTID("E"),
            CPL_CursorPrevLine = VTID("F"),
            CHA_CursorHorizontalAbsolute = VTID("G"),
            CUP_CursorPosition = VTID("H"),
            CHT_CursorForwardTab = VTID("I"),
            ED_EraseDisplay = VTID("J"),
            EL_EraseLine = VTID("K"),
            IL_InsertLine = VTID("L"),
            DL_DeleteLine = VTID("M"),
            DCH_DeleteCharacter = VTID("P"),
            SU_ScrollUp = VTID("S"),
            SD_ScrollDown = VTID("T"),
            ECH_EraseCharacters = VTID("X"),
            CBT_CursorBackTab = VTID("Z"),
            HPA_HorizontalPositionAbsolute = VTID("`"),
            HPR_HorizontalPositionRelative = VTID("a"),
            REP_RepeatCharacter = VTID("b"),
            DA_DeviceAttributes = VTID("c"),
            DA2_SecondaryDeviceAttributes = VTID(">c"),
            DA3_TertiaryDeviceAttributes = VTID("=c"),
            VPA_VerticalLinePositionAbsolute = VTID("d"),
            VPR_VerticalPositionRelative = VTID("e"),
            HVP_HorizontalVerticalPosition = VTID("f"),
            TBC_TabClear = VTID("g"),
            DECSET_PrivateModeSet = VTID("?h"),
            DECRST_PrivateModeReset = VTID("?l"),
            SGR_SetGraphicsRendition = VTID("m"),
            DSR_DeviceStatusReport = VTID("n"),
            DECSTBM_SetScrollingRegion = VTID("r"),
            ANSISYSSC_CursorSave = VTID("s"), // NOTE: Overlaps with DECLRMM/DECSLRM. Fix when/if implemented.
            DTTERM_WindowManipulation = VTID("t"), // NOTE: Overlaps with DECSLPP. Fix when/if implemented.
            ANSISYSRC_CursorRestore = VTID("u"),
            DECSCUSR_SetCursorStyle = VTID(" q"),
            DECSTR_SoftReset = VTID("!p"),
            DECSCPP_SetColumnsPerPage = VTID("$|")
        };

        enum Vt52ActionCodes : uint64_t
        {
            CursorUp = VTID("A"),
            CursorDown = VTID("B"),
            CursorRight = VTID("C"),
            CursorLeft = VTID("D"),
            EnterGraphicsMode = VTID("F"),
            ExitGraphicsMode = VTID("G"),
            CursorToHome = VTID("H"),
            ReverseLineFeed = VTID("I"),
            EraseToEndOfScreen = VTID("J"),
            EraseToEndOfLine = VTID("K"),
            DirectCursorAddress = VTID("Y"),
            Identify = VTID("Z"),
            EnterAlternateKeypadMode = VTID("="),
            ExitAlternateKeypadMode = VTID(">"),
            ExitVt52Mode = VTID("<")
        };

        enum OscActionCodes : unsigned int
        {
            SetIconAndWindowTitle = 0,
            SetWindowIcon = 1,
            SetWindowTitle = 2,
            SetWindowProperty = 3, // Not implemented
            SetColor = 4,
            Hyperlink = 8,
            SetForegroundColor = 10,
            SetBackgroundColor = 11,
            SetCursorColor = 12,
            SetClipboard = 52,
            ResetForegroundColor = 110, // Not implemented
            ResetBackgroundColor = 111, // Not implemented
            ResetCursorColor = 112
        };

        static constexpr DispatchTypes::GraphicsOptions DefaultGraphicsOption = DispatchTypes::GraphicsOptions::Off;
        bool _GetGraphicsOptions(const gsl::span<const size_t> parameters,
                                 std::vector<DispatchTypes::GraphicsOptions>& options) const;

        static constexpr DispatchTypes::EraseType DefaultEraseType = DispatchTypes::EraseType::ToEnd;
        bool _GetEraseOperation(const gsl::span<const size_t> parameters,
                                DispatchTypes::EraseType& eraseType) const noexcept;

        static constexpr size_t DefaultCursorDistance = 1;
        bool _GetCursorDistance(const gsl::span<const size_t> parameters,
                                size_t& distance) const noexcept;

        static constexpr size_t DefaultScrollDistance = 1;
        bool _GetScrollDistance(const gsl::span<const size_t> parameters,
                                size_t& distance) const noexcept;

        static constexpr size_t DefaultConsoleWidth = 80;
        bool _GetConsoleWidth(const gsl::span<const size_t> parameters,
                              size_t& consoleWidth) const noexcept;

        static constexpr size_t DefaultLine = 1;
        static constexpr size_t DefaultColumn = 1;
        bool _GetXYPosition(const gsl::span<const size_t> parameters,
                            size_t& line,
                            size_t& column) const noexcept;

        bool _GetDeviceStatusOperation(const gsl::span<const size_t> parameters,
                                       DispatchTypes::AnsiStatusType& statusType) const noexcept;

        bool _VerifyHasNoParameters(const gsl::span<const size_t> parameters) const noexcept;

        bool _VerifyDeviceAttributesParams(const gsl::span<const size_t> parameters) const noexcept;

        bool _GetPrivateModeParams(const gsl::span<const size_t> parameters,
                                   std::vector<DispatchTypes::PrivateModeParams>& privateModes) const;

        static constexpr size_t DefaultTopMargin = 0;
        static constexpr size_t DefaultBottomMargin = 0;
        bool _GetTopBottomMargins(const gsl::span<const size_t> parameters,
                                  size_t& topMargin,
                                  size_t& bottomMargin) const noexcept;

        bool _GetOscTitle(const std::wstring_view string,
                          std::wstring& title) const;

        static constexpr size_t DefaultTabDistance = 1;
        bool _GetTabDistance(const gsl::span<const size_t> parameters,
                             size_t& distance) const noexcept;

        static constexpr size_t DefaultTabClearType = 0;
        bool _GetTabClearType(const gsl::span<const size_t> parameters,
                              size_t& clearType) const noexcept;

        static constexpr DispatchTypes::WindowManipulationType DefaultWindowManipulationType = DispatchTypes::WindowManipulationType::Invalid;
        bool _GetWindowManipulationType(const gsl::span<const size_t> parameters,
                                        unsigned int& function) const noexcept;

        static bool s_HexToUint(const wchar_t wch,
                                unsigned int& value) noexcept;
        bool _GetOscSetColorTable(const std::wstring_view string,
                                  size_t& tableIndex,
                                  DWORD& rgb) const noexcept;

        static bool s_ParseColorSpec(const std::wstring_view string,
                                     DWORD& rgb) noexcept;

        bool _GetOscSetColor(const std::wstring_view string,
                             DWORD& rgb) const noexcept;

        static constexpr DispatchTypes::CursorStyle DefaultCursorStyle = DispatchTypes::CursorStyle::BlinkingBlockDefault;
        bool _GetCursorStyle(const gsl::span<const size_t> parameters,
                             DispatchTypes::CursorStyle& cursorStyle) const noexcept;

        static constexpr size_t DefaultRepeatCount = 1;
        bool _GetRepeatCount(const gsl::span<const size_t> parameters,
                             size_t& repeatCount) const noexcept;

        bool _GetOscSetClipboard(const std::wstring_view string,
                                 std::wstring& content,
                                 bool& queryClipboard) const noexcept;

<<<<<<< HEAD
=======
        static constexpr std::wstring_view hyperlinkIDParameter{ L"id=" };
>>>>>>> 614507b9
        bool _ParseHyperlink(const std::wstring_view string,
                             std::wstring& params,
                             std::wstring& uri) const;

        void _ClearLastChar() noexcept;
    };
}
<|MERGE_RESOLUTION|>--- conflicted
+++ resolved
@@ -1,264 +1,261 @@
-// Copyright (c) Microsoft Corporation.
-// Licensed under the MIT license.
-
-/*
-Module Name:
-- OutputStateMachineEngine.hpp
-
-Abstract:
-- This is the implementation of the client VT output state machine engine.
-*/
-#pragma once
-
-#include <functional>
-
-#include "../adapter/termDispatch.hpp"
-#include "telemetry.hpp"
-#include "IStateMachineEngine.hpp"
-#include "../../inc/ITerminalOutputConnection.hpp"
-
-namespace Microsoft::Console::VirtualTerminal
-{
-    class OutputStateMachineEngine : public IStateMachineEngine
-    {
-    public:
-        OutputStateMachineEngine(std::unique_ptr<ITermDispatch> pDispatch);
-
-        bool ActionExecute(const wchar_t wch) override;
-        bool ActionExecuteFromEscape(const wchar_t wch) override;
-
-        bool ActionPrint(const wchar_t wch) override;
-
-        bool ActionPrintString(const std::wstring_view string) override;
-
-        bool ActionPassThroughString(const std::wstring_view string) override;
-
-        bool ActionEscDispatch(const VTID id) override;
-
-        bool ActionVt52EscDispatch(const VTID id, const gsl::span<const size_t> parameters) override;
-
-        bool ActionCsiDispatch(const VTID id, const gsl::span<const size_t> parameters) override;
-
-        bool ActionClear() noexcept override;
-
-        bool ActionIgnore() noexcept override;
-
-        bool ActionOscDispatch(const wchar_t wch,
-                               const size_t parameter,
-                               const std::wstring_view string) override;
-
-        bool ActionSs3Dispatch(const wchar_t wch,
-                               const gsl::span<const size_t> parameters) noexcept override;
-
-        bool ParseControlSequenceAfterSs3() const noexcept override;
-        bool FlushAtEndOfString() const noexcept override;
-        bool DispatchControlCharsFromEscape() const noexcept override;
-        bool DispatchIntermediatesFromEscape() const noexcept override;
-
-        void SetTerminalConnection(Microsoft::Console::ITerminalOutputConnection* const pTtyConnection,
-                                   std::function<bool()> pfnFlushToTerminal);
-
-        const ITermDispatch& Dispatch() const noexcept;
-        ITermDispatch& Dispatch() noexcept;
-
-    private:
-        std::unique_ptr<ITermDispatch> _dispatch;
-        Microsoft::Console::ITerminalOutputConnection* _pTtyConnection;
-        std::function<bool()> _pfnFlushToTerminal;
-        wchar_t _lastPrintedChar;
-        std::vector<DispatchTypes::GraphicsOptions> _graphicsOptions;
-
-        enum EscActionCodes : uint64_t
-        {
-            DECSC_CursorSave = VTID("7"),
-            DECRC_CursorRestore = VTID("8"),
-            DECKPAM_KeypadApplicationMode = VTID("="),
-            DECKPNM_KeypadNumericMode = VTID(">"),
-            IND_Index = VTID("D"),
-            NEL_NextLine = VTID("E"),
-            HTS_HorizontalTabSet = VTID("H"),
-            RI_ReverseLineFeed = VTID("M"),
-            SS2_SingleShift = VTID("N"),
-            SS3_SingleShift = VTID("O"),
-            ST_StringTerminator = VTID("\\"),
-            RIS_ResetToInitialState = VTID("c"),
-            LS2_LockingShift = VTID("n"),
-            LS3_LockingShift = VTID("o"),
-            LS1R_LockingShift = VTID("~"),
-            LS2R_LockingShift = VTID("}"),
-            LS3R_LockingShift = VTID("|"),
-            DECALN_ScreenAlignmentPattern = VTID("#8")
-        };
-
-        enum CsiActionCodes : uint64_t
-        {
-            ICH_InsertCharacter = VTID("@"),
-            CUU_CursorUp = VTID("A"),
-            CUD_CursorDown = VTID("B"),
-            CUF_CursorForward = VTID("C"),
-            CUB_CursorBackward = VTID("D"),
-            CNL_CursorNextLine = VTID("E"),
-            CPL_CursorPrevLine = VTID("F"),
-            CHA_CursorHorizontalAbsolute = VTID("G"),
-            CUP_CursorPosition = VTID("H"),
-            CHT_CursorForwardTab = VTID("I"),
-            ED_EraseDisplay = VTID("J"),
-            EL_EraseLine = VTID("K"),
-            IL_InsertLine = VTID("L"),
-            DL_DeleteLine = VTID("M"),
-            DCH_DeleteCharacter = VTID("P"),
-            SU_ScrollUp = VTID("S"),
-            SD_ScrollDown = VTID("T"),
-            ECH_EraseCharacters = VTID("X"),
-            CBT_CursorBackTab = VTID("Z"),
-            HPA_HorizontalPositionAbsolute = VTID("`"),
-            HPR_HorizontalPositionRelative = VTID("a"),
-            REP_RepeatCharacter = VTID("b"),
-            DA_DeviceAttributes = VTID("c"),
-            DA2_SecondaryDeviceAttributes = VTID(">c"),
-            DA3_TertiaryDeviceAttributes = VTID("=c"),
-            VPA_VerticalLinePositionAbsolute = VTID("d"),
-            VPR_VerticalPositionRelative = VTID("e"),
-            HVP_HorizontalVerticalPosition = VTID("f"),
-            TBC_TabClear = VTID("g"),
-            DECSET_PrivateModeSet = VTID("?h"),
-            DECRST_PrivateModeReset = VTID("?l"),
-            SGR_SetGraphicsRendition = VTID("m"),
-            DSR_DeviceStatusReport = VTID("n"),
-            DECSTBM_SetScrollingRegion = VTID("r"),
-            ANSISYSSC_CursorSave = VTID("s"), // NOTE: Overlaps with DECLRMM/DECSLRM. Fix when/if implemented.
-            DTTERM_WindowManipulation = VTID("t"), // NOTE: Overlaps with DECSLPP. Fix when/if implemented.
-            ANSISYSRC_CursorRestore = VTID("u"),
-            DECSCUSR_SetCursorStyle = VTID(" q"),
-            DECSTR_SoftReset = VTID("!p"),
-            DECSCPP_SetColumnsPerPage = VTID("$|")
-        };
-
-        enum Vt52ActionCodes : uint64_t
-        {
-            CursorUp = VTID("A"),
-            CursorDown = VTID("B"),
-            CursorRight = VTID("C"),
-            CursorLeft = VTID("D"),
-            EnterGraphicsMode = VTID("F"),
-            ExitGraphicsMode = VTID("G"),
-            CursorToHome = VTID("H"),
-            ReverseLineFeed = VTID("I"),
-            EraseToEndOfScreen = VTID("J"),
-            EraseToEndOfLine = VTID("K"),
-            DirectCursorAddress = VTID("Y"),
-            Identify = VTID("Z"),
-            EnterAlternateKeypadMode = VTID("="),
-            ExitAlternateKeypadMode = VTID(">"),
-            ExitVt52Mode = VTID("<")
-        };
-
-        enum OscActionCodes : unsigned int
-        {
-            SetIconAndWindowTitle = 0,
-            SetWindowIcon = 1,
-            SetWindowTitle = 2,
-            SetWindowProperty = 3, // Not implemented
-            SetColor = 4,
-            Hyperlink = 8,
-            SetForegroundColor = 10,
-            SetBackgroundColor = 11,
-            SetCursorColor = 12,
-            SetClipboard = 52,
-            ResetForegroundColor = 110, // Not implemented
-            ResetBackgroundColor = 111, // Not implemented
-            ResetCursorColor = 112
-        };
-
-        static constexpr DispatchTypes::GraphicsOptions DefaultGraphicsOption = DispatchTypes::GraphicsOptions::Off;
-        bool _GetGraphicsOptions(const gsl::span<const size_t> parameters,
-                                 std::vector<DispatchTypes::GraphicsOptions>& options) const;
-
-        static constexpr DispatchTypes::EraseType DefaultEraseType = DispatchTypes::EraseType::ToEnd;
-        bool _GetEraseOperation(const gsl::span<const size_t> parameters,
-                                DispatchTypes::EraseType& eraseType) const noexcept;
-
-        static constexpr size_t DefaultCursorDistance = 1;
-        bool _GetCursorDistance(const gsl::span<const size_t> parameters,
-                                size_t& distance) const noexcept;
-
-        static constexpr size_t DefaultScrollDistance = 1;
-        bool _GetScrollDistance(const gsl::span<const size_t> parameters,
-                                size_t& distance) const noexcept;
-
-        static constexpr size_t DefaultConsoleWidth = 80;
-        bool _GetConsoleWidth(const gsl::span<const size_t> parameters,
-                              size_t& consoleWidth) const noexcept;
-
-        static constexpr size_t DefaultLine = 1;
-        static constexpr size_t DefaultColumn = 1;
-        bool _GetXYPosition(const gsl::span<const size_t> parameters,
-                            size_t& line,
-                            size_t& column) const noexcept;
-
-        bool _GetDeviceStatusOperation(const gsl::span<const size_t> parameters,
-                                       DispatchTypes::AnsiStatusType& statusType) const noexcept;
-
-        bool _VerifyHasNoParameters(const gsl::span<const size_t> parameters) const noexcept;
-
-        bool _VerifyDeviceAttributesParams(const gsl::span<const size_t> parameters) const noexcept;
-
-        bool _GetPrivateModeParams(const gsl::span<const size_t> parameters,
-                                   std::vector<DispatchTypes::PrivateModeParams>& privateModes) const;
-
-        static constexpr size_t DefaultTopMargin = 0;
-        static constexpr size_t DefaultBottomMargin = 0;
-        bool _GetTopBottomMargins(const gsl::span<const size_t> parameters,
-                                  size_t& topMargin,
-                                  size_t& bottomMargin) const noexcept;
-
-        bool _GetOscTitle(const std::wstring_view string,
-                          std::wstring& title) const;
-
-        static constexpr size_t DefaultTabDistance = 1;
-        bool _GetTabDistance(const gsl::span<const size_t> parameters,
-                             size_t& distance) const noexcept;
-
-        static constexpr size_t DefaultTabClearType = 0;
-        bool _GetTabClearType(const gsl::span<const size_t> parameters,
-                              size_t& clearType) const noexcept;
-
-        static constexpr DispatchTypes::WindowManipulationType DefaultWindowManipulationType = DispatchTypes::WindowManipulationType::Invalid;
-        bool _GetWindowManipulationType(const gsl::span<const size_t> parameters,
-                                        unsigned int& function) const noexcept;
-
-        static bool s_HexToUint(const wchar_t wch,
-                                unsigned int& value) noexcept;
-        bool _GetOscSetColorTable(const std::wstring_view string,
-                                  size_t& tableIndex,
-                                  DWORD& rgb) const noexcept;
-
-        static bool s_ParseColorSpec(const std::wstring_view string,
-                                     DWORD& rgb) noexcept;
-
-        bool _GetOscSetColor(const std::wstring_view string,
-                             DWORD& rgb) const noexcept;
-
-        static constexpr DispatchTypes::CursorStyle DefaultCursorStyle = DispatchTypes::CursorStyle::BlinkingBlockDefault;
-        bool _GetCursorStyle(const gsl::span<const size_t> parameters,
-                             DispatchTypes::CursorStyle& cursorStyle) const noexcept;
-
-        static constexpr size_t DefaultRepeatCount = 1;
-        bool _GetRepeatCount(const gsl::span<const size_t> parameters,
-                             size_t& repeatCount) const noexcept;
-
-        bool _GetOscSetClipboard(const std::wstring_view string,
-                                 std::wstring& content,
-                                 bool& queryClipboard) const noexcept;
-
-<<<<<<< HEAD
-=======
-        static constexpr std::wstring_view hyperlinkIDParameter{ L"id=" };
->>>>>>> 614507b9
-        bool _ParseHyperlink(const std::wstring_view string,
-                             std::wstring& params,
-                             std::wstring& uri) const;
-
-        void _ClearLastChar() noexcept;
-    };
-}
+// Copyright (c) Microsoft Corporation.
+// Licensed under the MIT license.
+
+/*
+Module Name:
+- OutputStateMachineEngine.hpp
+
+Abstract:
+- This is the implementation of the client VT output state machine engine.
+*/
+#pragma once
+
+#include <functional>
+
+#include "../adapter/termDispatch.hpp"
+#include "telemetry.hpp"
+#include "IStateMachineEngine.hpp"
+#include "../../inc/ITerminalOutputConnection.hpp"
+
+namespace Microsoft::Console::VirtualTerminal
+{
+    class OutputStateMachineEngine : public IStateMachineEngine
+    {
+    public:
+        OutputStateMachineEngine(std::unique_ptr<ITermDispatch> pDispatch);
+
+        bool ActionExecute(const wchar_t wch) override;
+        bool ActionExecuteFromEscape(const wchar_t wch) override;
+
+        bool ActionPrint(const wchar_t wch) override;
+
+        bool ActionPrintString(const std::wstring_view string) override;
+
+        bool ActionPassThroughString(const std::wstring_view string) override;
+
+        bool ActionEscDispatch(const VTID id) override;
+
+        bool ActionVt52EscDispatch(const VTID id, const gsl::span<const size_t> parameters) override;
+
+        bool ActionCsiDispatch(const VTID id, const gsl::span<const size_t> parameters) override;
+
+        bool ActionClear() noexcept override;
+
+        bool ActionIgnore() noexcept override;
+
+        bool ActionOscDispatch(const wchar_t wch,
+                               const size_t parameter,
+                               const std::wstring_view string) override;
+
+        bool ActionSs3Dispatch(const wchar_t wch,
+                               const gsl::span<const size_t> parameters) noexcept override;
+
+        bool ParseControlSequenceAfterSs3() const noexcept override;
+        bool FlushAtEndOfString() const noexcept override;
+        bool DispatchControlCharsFromEscape() const noexcept override;
+        bool DispatchIntermediatesFromEscape() const noexcept override;
+
+        void SetTerminalConnection(Microsoft::Console::ITerminalOutputConnection* const pTtyConnection,
+                                   std::function<bool()> pfnFlushToTerminal);
+
+        const ITermDispatch& Dispatch() const noexcept;
+        ITermDispatch& Dispatch() noexcept;
+
+    private:
+        std::unique_ptr<ITermDispatch> _dispatch;
+        Microsoft::Console::ITerminalOutputConnection* _pTtyConnection;
+        std::function<bool()> _pfnFlushToTerminal;
+        wchar_t _lastPrintedChar;
+        std::vector<DispatchTypes::GraphicsOptions> _graphicsOptions;
+
+        enum EscActionCodes : uint64_t
+        {
+            DECSC_CursorSave = VTID("7"),
+            DECRC_CursorRestore = VTID("8"),
+            DECKPAM_KeypadApplicationMode = VTID("="),
+            DECKPNM_KeypadNumericMode = VTID(">"),
+            IND_Index = VTID("D"),
+            NEL_NextLine = VTID("E"),
+            HTS_HorizontalTabSet = VTID("H"),
+            RI_ReverseLineFeed = VTID("M"),
+            SS2_SingleShift = VTID("N"),
+            SS3_SingleShift = VTID("O"),
+            ST_StringTerminator = VTID("\\"),
+            RIS_ResetToInitialState = VTID("c"),
+            LS2_LockingShift = VTID("n"),
+            LS3_LockingShift = VTID("o"),
+            LS1R_LockingShift = VTID("~"),
+            LS2R_LockingShift = VTID("}"),
+            LS3R_LockingShift = VTID("|"),
+            DECALN_ScreenAlignmentPattern = VTID("#8")
+        };
+
+        enum CsiActionCodes : uint64_t
+        {
+            ICH_InsertCharacter = VTID("@"),
+            CUU_CursorUp = VTID("A"),
+            CUD_CursorDown = VTID("B"),
+            CUF_CursorForward = VTID("C"),
+            CUB_CursorBackward = VTID("D"),
+            CNL_CursorNextLine = VTID("E"),
+            CPL_CursorPrevLine = VTID("F"),
+            CHA_CursorHorizontalAbsolute = VTID("G"),
+            CUP_CursorPosition = VTID("H"),
+            CHT_CursorForwardTab = VTID("I"),
+            ED_EraseDisplay = VTID("J"),
+            EL_EraseLine = VTID("K"),
+            IL_InsertLine = VTID("L"),
+            DL_DeleteLine = VTID("M"),
+            DCH_DeleteCharacter = VTID("P"),
+            SU_ScrollUp = VTID("S"),
+            SD_ScrollDown = VTID("T"),
+            ECH_EraseCharacters = VTID("X"),
+            CBT_CursorBackTab = VTID("Z"),
+            HPA_HorizontalPositionAbsolute = VTID("`"),
+            HPR_HorizontalPositionRelative = VTID("a"),
+            REP_RepeatCharacter = VTID("b"),
+            DA_DeviceAttributes = VTID("c"),
+            DA2_SecondaryDeviceAttributes = VTID(">c"),
+            DA3_TertiaryDeviceAttributes = VTID("=c"),
+            VPA_VerticalLinePositionAbsolute = VTID("d"),
+            VPR_VerticalPositionRelative = VTID("e"),
+            HVP_HorizontalVerticalPosition = VTID("f"),
+            TBC_TabClear = VTID("g"),
+            DECSET_PrivateModeSet = VTID("?h"),
+            DECRST_PrivateModeReset = VTID("?l"),
+            SGR_SetGraphicsRendition = VTID("m"),
+            DSR_DeviceStatusReport = VTID("n"),
+            DECSTBM_SetScrollingRegion = VTID("r"),
+            ANSISYSSC_CursorSave = VTID("s"), // NOTE: Overlaps with DECLRMM/DECSLRM. Fix when/if implemented.
+            DTTERM_WindowManipulation = VTID("t"), // NOTE: Overlaps with DECSLPP. Fix when/if implemented.
+            ANSISYSRC_CursorRestore = VTID("u"),
+            DECSCUSR_SetCursorStyle = VTID(" q"),
+            DECSTR_SoftReset = VTID("!p"),
+            DECSCPP_SetColumnsPerPage = VTID("$|")
+        };
+
+        enum Vt52ActionCodes : uint64_t
+        {
+            CursorUp = VTID("A"),
+            CursorDown = VTID("B"),
+            CursorRight = VTID("C"),
+            CursorLeft = VTID("D"),
+            EnterGraphicsMode = VTID("F"),
+            ExitGraphicsMode = VTID("G"),
+            CursorToHome = VTID("H"),
+            ReverseLineFeed = VTID("I"),
+            EraseToEndOfScreen = VTID("J"),
+            EraseToEndOfLine = VTID("K"),
+            DirectCursorAddress = VTID("Y"),
+            Identify = VTID("Z"),
+            EnterAlternateKeypadMode = VTID("="),
+            ExitAlternateKeypadMode = VTID(">"),
+            ExitVt52Mode = VTID("<")
+        };
+
+        enum OscActionCodes : unsigned int
+        {
+            SetIconAndWindowTitle = 0,
+            SetWindowIcon = 1,
+            SetWindowTitle = 2,
+            SetWindowProperty = 3, // Not implemented
+            SetColor = 4,
+            Hyperlink = 8,
+            SetForegroundColor = 10,
+            SetBackgroundColor = 11,
+            SetCursorColor = 12,
+            SetClipboard = 52,
+            ResetForegroundColor = 110, // Not implemented
+            ResetBackgroundColor = 111, // Not implemented
+            ResetCursorColor = 112
+        };
+
+        static constexpr DispatchTypes::GraphicsOptions DefaultGraphicsOption = DispatchTypes::GraphicsOptions::Off;
+        bool _GetGraphicsOptions(const gsl::span<const size_t> parameters,
+                                 std::vector<DispatchTypes::GraphicsOptions>& options) const;
+
+        static constexpr DispatchTypes::EraseType DefaultEraseType = DispatchTypes::EraseType::ToEnd;
+        bool _GetEraseOperation(const gsl::span<const size_t> parameters,
+                                DispatchTypes::EraseType& eraseType) const noexcept;
+
+        static constexpr size_t DefaultCursorDistance = 1;
+        bool _GetCursorDistance(const gsl::span<const size_t> parameters,
+                                size_t& distance) const noexcept;
+
+        static constexpr size_t DefaultScrollDistance = 1;
+        bool _GetScrollDistance(const gsl::span<const size_t> parameters,
+                                size_t& distance) const noexcept;
+
+        static constexpr size_t DefaultConsoleWidth = 80;
+        bool _GetConsoleWidth(const gsl::span<const size_t> parameters,
+                              size_t& consoleWidth) const noexcept;
+
+        static constexpr size_t DefaultLine = 1;
+        static constexpr size_t DefaultColumn = 1;
+        bool _GetXYPosition(const gsl::span<const size_t> parameters,
+                            size_t& line,
+                            size_t& column) const noexcept;
+
+        bool _GetDeviceStatusOperation(const gsl::span<const size_t> parameters,
+                                       DispatchTypes::AnsiStatusType& statusType) const noexcept;
+
+        bool _VerifyHasNoParameters(const gsl::span<const size_t> parameters) const noexcept;
+
+        bool _VerifyDeviceAttributesParams(const gsl::span<const size_t> parameters) const noexcept;
+
+        bool _GetPrivateModeParams(const gsl::span<const size_t> parameters,
+                                   std::vector<DispatchTypes::PrivateModeParams>& privateModes) const;
+
+        static constexpr size_t DefaultTopMargin = 0;
+        static constexpr size_t DefaultBottomMargin = 0;
+        bool _GetTopBottomMargins(const gsl::span<const size_t> parameters,
+                                  size_t& topMargin,
+                                  size_t& bottomMargin) const noexcept;
+
+        bool _GetOscTitle(const std::wstring_view string,
+                          std::wstring& title) const;
+
+        static constexpr size_t DefaultTabDistance = 1;
+        bool _GetTabDistance(const gsl::span<const size_t> parameters,
+                             size_t& distance) const noexcept;
+
+        static constexpr size_t DefaultTabClearType = 0;
+        bool _GetTabClearType(const gsl::span<const size_t> parameters,
+                              size_t& clearType) const noexcept;
+
+        static constexpr DispatchTypes::WindowManipulationType DefaultWindowManipulationType = DispatchTypes::WindowManipulationType::Invalid;
+        bool _GetWindowManipulationType(const gsl::span<const size_t> parameters,
+                                        unsigned int& function) const noexcept;
+
+        static bool s_HexToUint(const wchar_t wch,
+                                unsigned int& value) noexcept;
+        bool _GetOscSetColorTable(const std::wstring_view string,
+                                  size_t& tableIndex,
+                                  DWORD& rgb) const noexcept;
+
+        static bool s_ParseColorSpec(const std::wstring_view string,
+                                     DWORD& rgb) noexcept;
+
+        bool _GetOscSetColor(const std::wstring_view string,
+                             DWORD& rgb) const noexcept;
+
+        static constexpr DispatchTypes::CursorStyle DefaultCursorStyle = DispatchTypes::CursorStyle::BlinkingBlockDefault;
+        bool _GetCursorStyle(const gsl::span<const size_t> parameters,
+                             DispatchTypes::CursorStyle& cursorStyle) const noexcept;
+
+        static constexpr size_t DefaultRepeatCount = 1;
+        bool _GetRepeatCount(const gsl::span<const size_t> parameters,
+                             size_t& repeatCount) const noexcept;
+
+        bool _GetOscSetClipboard(const std::wstring_view string,
+                                 std::wstring& content,
+                                 bool& queryClipboard) const noexcept;
+
+        static constexpr std::wstring_view hyperlinkIDParameter{ L"id=" };
+        bool _ParseHyperlink(const std::wstring_view string,
+                             std::wstring& params,
+                             std::wstring& uri) const;
+
+        void _ClearLastChar() noexcept;
+    };
+}