﻿//
//    Copyright (C) Microsoft.  All rights reserved.
// Licensed under the terms described in the LICENSE file in the root of this project.
//
using System;
using System.Globalization;
using System.Linq;
using System.Linq.Expressions;
using System.Xml;
using static ColorTool.ConsoleAPI;

namespace ColorTool
{
    class XmlSchemeParser : ISchemeParser
    {
        // In Windows Color Table order
        static string[] PLIST_COLOR_NAMES = {
            "Ansi 0 Color",    // DARK_BLACK
            "Ansi 4 Color",  // DARK_BLUE
            "Ansi 2 Color",  // DARK_GREEN
            "Ansi 6 Color",  // DARK_CYAN
            "Ansi 1 Color",  // DARK_RED
            "Ansi 5 Color",  // DARK_MAGENTA
            "Ansi 3 Color",  // DARK_YELLOW
            "Ansi 7 Color",  // DARK_WHITE
            "Ansi 8 Color",  // BRIGHT_BLACK
            "Ansi 12 Color", // BRIGHT_BLUE
            "Ansi 10 Color", // BRIGHT_GREEN
            "Ansi 14 Color", // BRIGHT_CYAN
            "Ansi 9 Color",  // BRIGHT_RED
            "Ansi 13 Color", // BRIGHT_MAGENTA
            "Ansi 11 Color", // BRIGHT_YELLOW
            "Ansi 15 Color" // BRIGHT_WHITE
        };
        static string FG_KEY = "Foreground Color";
        static string BG_KEY = "Background Color";
        static string RED_KEY = "Red Component";
        static string GREEN_KEY = "Green Component";
        static string BLUE_KEY = "Blue Component";

        public string Name => "iTerm Parser";

        static bool parseRgbFromXml(XmlNode components, ref uint rgb)
        {
            int r = -1;
            int g = -1;
            int b = -1;

            foreach (XmlNode c in components.ChildNodes)
            {
                if (c.Name == "key")
                {
                    if (c.InnerText == RED_KEY)
                    {
                        r = (int)(255 * Convert.ToDouble(c.NextSibling.InnerText, CultureInfo.InvariantCulture));
                    }
                    else if (c.InnerText == GREEN_KEY)
                    {
                        g = (int)(255 * Convert.ToDouble(c.NextSibling.InnerText, CultureInfo.InvariantCulture));
                    }
                    else if (c.InnerText == BLUE_KEY)
                    {
                        b = (int)(255 * Convert.ToDouble(c.NextSibling.InnerText, CultureInfo.InvariantCulture));
                    }
                    else
                    {
                        continue;
                    }
                }
            }
            if (r < 0 || g < 0 || b < 0)
            {
                Console.WriteLine(Resources.InvalidColor);
                return false;
            }
            rgb = RGB(r, g, b);
            return true;
        }


        static XmlDocument loadXmlScheme(string schemeName)
        {
            XmlDocument xmlDoc = new XmlDocument(); // Create an XML document object
            string exeDir = System.IO.Directory.GetParent(System.Reflection.Assembly.GetEntryAssembly().Location).FullName;
            bool found = false;
            string filename = schemeName + ".itermcolors";
            string exeSchemes = exeDir + "/schemes/";
            string cwd = "./";
            string cwdSchemes = "./schemes/";
            // Search order, for argument "name", where 'exe' is the dir of the exe.
            //  1. ./name
            //  2. ./name.itermcolors
            //  3. ./schemes/name
            //  4. ./schemes/name.itermcolors
            //  5. exe/schemes/name
            //  6. exe/schemes/name.itermcolors
            //  7. name (as an absolute path)
            string[] paths = {
                cwd + schemeName,
                cwd + filename,
                cwdSchemes + schemeName,
                cwdSchemes + filename,
                exeSchemes + schemeName,
                exeSchemes + filename,
                schemeName,
            };
            foreach (string path in paths)
            {
                try
                {
                    xmlDoc.Load(path);
                    found = true;
                    break;
                }
                catch (Exception /*e*/)
                {
                    // We can either fail to find the file,
                    //   or fail to parse the XML here.
                }
            }

            if (!found)
            {
                return null;
            }
            return xmlDoc;
        }


<<<<<<< HEAD
        public uint[] ParseScheme(string schemeName, bool reportErrors = true)
=======
        public ColorScheme ParseScheme(string schemeName)
>>>>>>> 49b3df3d
        {
            XmlDocument xmlDoc = loadXmlScheme(schemeName); // Create an XML document object
            if (xmlDoc == null) return null;
            XmlNode root = xmlDoc.GetElementsByTagName("dict")[0];
            XmlNodeList children = root.ChildNodes;

            uint[] colorTable = new uint[COLOR_TABLE_SIZE];
            uint? fgColor = null, bgColor = null;
            int colorsFound = 0;
            bool success = false;
            foreach (var tableEntry in children.OfType<XmlNode>().Where(_ => _.Name == "key"))
            {
                uint rgb = 0;
                int index = -1;
                XmlNode components = tableEntry.NextSibling;
                success = parseRgbFromXml(components, ref rgb);
                if (!success) { break; }
                else if (tableEntry.InnerText == FG_KEY) { fgColor = rgb; }
                else if (tableEntry.InnerText == BG_KEY) { bgColor = rgb; }
                else if (-1 != (index = Array.IndexOf(PLIST_COLOR_NAMES, tableEntry.InnerText)))
                { colorTable[index] = rgb; colorsFound++; }
            }
            if (colorsFound < COLOR_TABLE_SIZE)
            {
                if (reportErrors)
                {
                    Console.WriteLine(Resources.InvalidNumberOfColors);
                }
                success = false;
            }
            if (!success)
            {
                return null;
            }

            return new ColorScheme { colorTable = colorTable, foreground = fgColor, background = bgColor };
        }
    }
}<|MERGE_RESOLUTION|>--- conflicted
+++ resolved
@@ -127,11 +127,7 @@
         }
 
 
-<<<<<<< HEAD
-        public uint[] ParseScheme(string schemeName, bool reportErrors = true)
-=======
-        public ColorScheme ParseScheme(string schemeName)
->>>>>>> 49b3df3d
+        public ColorScheme ParseScheme(string schemeName, bool reportErrors = true)
         {
             XmlDocument xmlDoc = loadXmlScheme(schemeName); // Create an XML document object
             if (xmlDoc == null) return null;
@@ -156,9 +152,9 @@
             }
             if (colorsFound < COLOR_TABLE_SIZE)
             {
-                if (reportErrors)
-                {
-                    Console.WriteLine(Resources.InvalidNumberOfColors);
+                if (reportErrors)
+                {
+                    Console.WriteLine(Resources.InvalidNumberOfColors);
                 }
                 success = false;
             }
